--- conflicted
+++ resolved
@@ -30,19 +30,12 @@
 const { Chain } = require('./commands')
 
 program
-<<<<<<< HEAD
-  .option('-H, --host [hostname]', 'Node to connect to', utils.constant.EPOCH_URL)
-  .option('-U, --internalUrl [internal]', 'Node to connect to(internal)', utils.constant.EPOCH_INTERNAL_URL)
+  .option('--host [hostname]', 'Node to connect to', utils.constant.EPOCH_URL)
+  .option('--internalUrl [internal]', 'Node to connect to(internal)', utils.constant.EPOCH_INTERNAL_URL)
   .option('-L --limit [playlimit]', 'Limit for play command', utils.constant.PLAY_LIMIT)
   .option('-P --height [playToHeight]', 'Play to selected height')
-  .option('--json [json]', 'Print result in json format')
-=======
-  .option('--host [hostname]', 'Node to connect to', HOST)
-  .option('--internalUrl [internal]', 'Node to connect to(internal)', INTERNAL_URL)
   .option('-f --force', 'Ignore epoch version compatibility check')
-  .option('-l --limit [playlimit]', 'Limit for play command', 10)
-  .option('-h --height [playToHeight]', 'Play to selected height')
->>>>>>> d05ed510
+  .option('--json', 'Print result in json format')
 
 program
   .command('top')
