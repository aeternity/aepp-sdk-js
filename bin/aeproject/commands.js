--- conflicted
+++ resolved
@@ -14,14 +14,11 @@
  *  OTHER TORTIOUS ACTION, ARISING OUT OF OR IN CONNECTION WITH THE USE OR
  *  PERFORMANCE OF THIS SOFTWARE.
  */
-<<<<<<< HEAD
 const compile = require('./cli-commands/compile/compile.js');
-=======
 const init = require('./cli-commands/init/init.js');
 const testConfig = require('./cli-commands/test/test.js');
 const utils = require('../utils/index')
 
->>>>>>> cd579a3b
 
 const addInitOption = (program) => {
   program
@@ -32,7 +29,6 @@
     })
 }
 
-<<<<<<< HEAD
 const addCompileOption = (program) => {
   program
     .command('compile')
@@ -40,7 +36,8 @@
     .description('Compile contracts')
     .action(async (option) => {
       await compile.run(option.path);
-=======
+    })
+    
 const addTestOption = (program) => {
   program
     .command('test')
@@ -48,18 +45,14 @@
     .option('--path [tests path]', 'Path to test files', './test')
     .action(async (options) => {
       await testConfig.run(options.path);
->>>>>>> cd579a3b
     })
 }
 
 
 const initCommands = (program) => {
   addInitOption(program);
-<<<<<<< HEAD
   addCompileOption(program);
-=======
   addTestOption(program);
->>>>>>> cd579a3b
 }
 
 module.exports = {
