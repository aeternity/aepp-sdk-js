--- conflicted
+++ resolved
@@ -36,12 +36,8 @@
     .action(async (option) => {
       await compile.run(option.path);
     })
-<<<<<<< HEAD
   }
     
-=======
-
->>>>>>> 7fabb840
 const addTestOption = (program) => {
   program
     .command('test')
