--- conflicted
+++ resolved
@@ -46,7 +46,6 @@
   fs.copySync(sourceFileOrDir, destinationFileOrDir, copyOptions)
 }
 
-<<<<<<< HEAD
 const getFiles = async function (directory, regex) {
    return new Promise((resolve, reject) => {
     dir.files(directory, (error, files) => {
@@ -76,23 +75,20 @@
   })
 
   return client;
-=======
+}
+
 const sleep = (ms) => {
   var start = Date.now();
   while (true) {
     var clock = (Date.now() - start);
     if (clock >= ms) break;
   }
->>>>>>> d41c6f21
 }
 
 module.exports = {
   createIfExistsFolder,
   copyFileOrDir,
-<<<<<<< HEAD
   getFiles,
-  getClient
-=======
+  getClient,
   sleep
->>>>>>> d41c6f21
 }