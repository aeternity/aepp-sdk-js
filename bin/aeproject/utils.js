--- conflicted
+++ resolved
@@ -20,11 +20,7 @@
 const fs = require('fs-extra')
 const dir = require('node-dir');
 const cli = require('./../utils/cli');
-<<<<<<< HEAD
 const handleApiError = require('./../utils/errors').handleApiError;
-=======
-import { printError } from '../utils/print'
-import { handleApiError } from '../utils/errors'
 
 
 const config = {
@@ -46,8 +42,6 @@
 const printError = (msg) => {
   console.log(msg)
 }
->>>>>>> 7fabb840
-
 
 const config = {
   host: "http://localhost:3001/",
@@ -98,23 +92,15 @@
     {
       url: config.host, 
       keypair: config.keyPair, 
-<<<<<<< HEAD
       internalUrl: config.internalHost,
       force: true
-=======
-      internalUrl: config.internalHost
->>>>>>> 7fabb840
     })
   })
 
   return client;
 }
 
-<<<<<<< HEAD
 const sleep = async (ms) => {
-=======
-const sleep = (ms) => {
->>>>>>> 7fabb840
   var start = Date.now();
   while (true) {
     var clock = (Date.now() - start);
@@ -156,10 +142,6 @@
   copyFileOrDir,
   getFiles,
   getClient,
-<<<<<<< HEAD
   sleep,
   execute
-=======
-  sleep
->>>>>>> 7fabb840
 }