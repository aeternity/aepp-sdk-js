--- conflicted
+++ resolved
@@ -57,20 +57,6 @@
     print(block)
     return
   }
-<<<<<<< HEAD
-  const type = Object.keys(HASH_TYPES).find(t => block.hash.indexOf(HASH_TYPES[t] + '_') !== -1)
-  print('---------------- ' + type.toUpperCase() + ' ----------------')
-  print(`Block hash____________________ ${R.prop('hash', block)}`)
-  print(`Block height__________________ ${R.prop('height', block)}`)
-  print(`State hash____________________ ${R.prop('stateHash', block)}`)
-  print(`Miner_________________________ ${R.defaultTo('N/A', R.prop('miner', block))}`)
-  print(`Time__________________________ ${new Date(R.prop('time', block))}`)
-  print(`Previous block hash___________ ${R.prop('prevHash', block)}`)
-  print(`Previous key block hash_______ ${R.prop('prevKeyHash', block)}`)
-  print(`Transactions__________________ ${R.defaultTo(0, R.path(['transactions', 'length'], block))}`)
-  if (R.defaultTo(0, R.path(['transactions', 'length'], block))) { printBlockTransactions(block.transactions) }
-}
-=======
   const type = Object.keys(HASH_TYPES).find(t => block.hash.indexOf(HASH_TYPES[t] + '') !== -1)
   const tabs = type === 'MICRO_BLOCK' ? 1 : 0
   const tabString = getTabs(tabs)
@@ -89,7 +75,6 @@
   printUnderscored(tabString + 'Transactions', R.defaultTo(0, R.path(['transactions', 'length'], block)))
   if (R.defaultTo(0, R.path(['transactions', 'length'], block)))
     printBlockTransactions(block.transactions, false, tabs + 1)
->>>>>>> 0116b75d
 
   print('<<------------------------------------->>')
 }
