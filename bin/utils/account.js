--- conflicted
+++ resolved
@@ -58,15 +58,10 @@
   )
 }
 
-<<<<<<< HEAD
-// WALLET HELPERS
-export async function generateSecureWallet (name, { output, password }) {
-=======
 // #WALLET HELPERS
 
 // Generate `keypair` encrypt it using password and write to filesystem
 export async function generateSecureWallet (name, {output, password}) {
->>>>>>> 0116b75d
   password = password || await promptPasswordAsync()
   const { pub, priv } = Crypto.generateSaveWallet(password)
   const data = [
