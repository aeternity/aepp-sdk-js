--- conflicted
+++ resolved
@@ -69,13 +69,8 @@
 
 async function getAddress (walletPath, options) {
   try {
-<<<<<<< HEAD
-    const keypair = await getWalletByPathAndDecrypt(walletPath, { password })
-    const client = await initClient(R.merge(options, { keypair }))
-=======
     // Get `keyPair` by `walletPath`, decrypt using password and initialize `Ae` client with this `keyPair`
     const client = await initClientByWalletFile(walletPath, options)
->>>>>>> 0116b75d
 
     await handleApiError(
       async () => {
