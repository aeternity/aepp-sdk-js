#!/usr/bin/env node
/*
 * ISC License (ISC)
 * Copyright (c) 2018 aeternity developers
 *
 *  Permission to use, copy, modify, and/or distribute this software for any
 *  purpose with or without fee is hereby granted, provided that the above
 *  copyright notice and this permission notice appear in all copies.
 *
 *  THE SOFTWARE IS PROVIDED "AS IS" AND THE AUTHOR DISCLAIMS ALL WARRANTIES WITH
 *  REGARD TO THIS SOFTWARE INCLUDING ALL IMPLIED WARRANTIES OF MERCHANTABILITY
 *  AND FITNESS. IN NO EVENT SHALL THE AUTHOR BE LIABLE FOR ANY SPECIAL, DIRECT,
 *  INDIRECT, OR CONSEQUENTIAL DAMAGES OR ANY DAMAGES WHATSOEVER RESULTING FROM
 *  LOSS OF USE, DATA OR PROFITS, WHETHER IN AN ACTION OF CONTRACT, NEGLIGENCE OR
 *  OTHER TORTIOUS ACTION, ARISING OUT OF OR IN CONNECTION WITH THE USE OR
 *  PERFORMANCE OF THIS SOFTWARE.
 */

//   __          __   _ _      _
//   \ \        / /  | | |    | |
//    \ \  /\  / /_ _| | | ___| |_ ___
//     \ \/  \/ / _` | | |/ _ \ __/ __|
//      \  /\  / (_| | | |  __/ |_\__ \
//       \/  \/ \__,_|_|_|\___|\__|___/
//
//

<<<<<<< HEAD
import { generateSecureWallet, generateSecureWalletFromPrivKey, getWalletByPathAndDecrypt } from '../utils/account'
import { HASH_TYPES } from '../utils/constant'
import { initClient } from '../utils/cli'
import { handleApiError } from '../utils/errors'
import { print, printError, printTransaction } from '../utils/print'
import { checkPref } from '../utils/helpers'

async function spend (walletPath, receiver, amount, { host, ttl, internalUrl, password, json }) {
  ttl = parseInt(ttl)
  try {
    checkPref(receiver, HASH_TYPES.account)
    const keypair = await getWalletByPathAndDecrypt(walletPath, { password })
    const client = await initClient(host, keypair, internalUrl)
=======
import * as R from 'ramda'
import {
  initClient,
  generateSecureWallet,
  handleApiError,
  generateSecureWalletFromPrivKey,
  checkPref,
  print,
  printError,
  printTransaction,
  getWalletByPathAndDecrypt,
  HASH_TYPES
} from '../utils'

async function spend (receiver, amount, options) {
  let { ttl } = options
  ttl = parseInt(ttl)
  try {
    checkPref(receiver, HASH_TYPES.account)
    const keypair = await getWalletByPathAndDecrypt()
    const client = await initClient(R.merge(options, { keypair }))
>>>>>>> d05ed510

    await handleApiError(async () => {
      let tx = await client.spend(parseInt(amount), receiver, { ttl })
      // if waitMined false
      if (typeof tx !== 'object') {
        tx = await client.tx(tx)
      } else {
        print('Transaction mined')
      }
      printTransaction(tx, json)
    })
  } catch (e) {
    printError(e.message)
  }
}

<<<<<<< HEAD
async function getBalance (walletPath, { host, internalUrl, password }) {
  try {
    const keypair = await getWalletByPathAndDecrypt(walletPath, { password })
    const client = await initClient(host, keypair, internalUrl)
=======
async function getBalance (options) {
  try {
    const keypair = await getWalletByPathAndDecrypt()
    const client = await initClient(R.merge(options, { keypair }))
>>>>>>> d05ed510
    await handleApiError(
      async () => print('Your balance is: ' + (await client.balance(await client.address())))
    )
  } catch (e) {
    printError(e.message)
  }
}

<<<<<<< HEAD
async function getAddress (walletPath, { host, internalUrl, password, privateKey }) {
  try {
    const keypair = await getWalletByPathAndDecrypt(walletPath, { password, privateKey })
    const client = await initClient(host, keypair, internalUrl)
=======
async function getAddress (options) {
  try {
    const keypair = await getWalletByPathAndDecrypt()
    const client = await initClient(R.merge(options, { keypair }))
>>>>>>> d05ed510

    await handleApiError(
      async () => print('Your address is: ' + await client.address())
    )
  } catch (e) {
    printError(e.message)
  }
}

async function createSecureWallet (walletPath, { output, password }) {
  try {
    await generateSecureWallet(walletPath, { output, password })
  } catch (e) {
    printError(e.message)
  }
}

async function createSecureWalletByPrivKey (walletPath, priv, { output, password }) {
  try {
    await generateSecureWalletFromPrivKey(walletPath, priv, { output, password })
  } catch (e) {
    printError(e.message)
  }
}

export const Wallet = {
  spend,
  getBalance,
  getAddress,
  createSecureWallet,
  createSecureWalletByPrivKey
}<|MERGE_RESOLUTION|>--- conflicted
+++ resolved
@@ -25,7 +25,6 @@
 //
 //
 
-<<<<<<< HEAD
 import { generateSecureWallet, generateSecureWalletFromPrivKey, getWalletByPathAndDecrypt } from '../utils/account'
 import { HASH_TYPES } from '../utils/constant'
 import { initClient } from '../utils/cli'
@@ -33,35 +32,13 @@
 import { print, printError, printTransaction } from '../utils/print'
 import { checkPref } from '../utils/helpers'
 
-async function spend (walletPath, receiver, amount, { host, ttl, internalUrl, password, json }) {
+async function spend (walletPath, receiver, amount, options) {
+  let { ttl, password, json } = options
   ttl = parseInt(ttl)
   try {
     checkPref(receiver, HASH_TYPES.account)
     const keypair = await getWalletByPathAndDecrypt(walletPath, { password })
-    const client = await initClient(host, keypair, internalUrl)
-=======
-import * as R from 'ramda'
-import {
-  initClient,
-  generateSecureWallet,
-  handleApiError,
-  generateSecureWalletFromPrivKey,
-  checkPref,
-  print,
-  printError,
-  printTransaction,
-  getWalletByPathAndDecrypt,
-  HASH_TYPES
-} from '../utils'
-
-async function spend (receiver, amount, options) {
-  let { ttl } = options
-  ttl = parseInt(ttl)
-  try {
-    checkPref(receiver, HASH_TYPES.account)
-    const keypair = await getWalletByPathAndDecrypt()
     const client = await initClient(R.merge(options, { keypair }))
->>>>>>> d05ed510
 
     await handleApiError(async () => {
       let tx = await client.spend(parseInt(amount), receiver, { ttl })
@@ -78,17 +55,10 @@
   }
 }
 
-<<<<<<< HEAD
 async function getBalance (walletPath, { host, internalUrl, password }) {
   try {
     const keypair = await getWalletByPathAndDecrypt(walletPath, { password })
-    const client = await initClient(host, keypair, internalUrl)
-=======
-async function getBalance (options) {
-  try {
-    const keypair = await getWalletByPathAndDecrypt()
     const client = await initClient(R.merge(options, { keypair }))
->>>>>>> d05ed510
     await handleApiError(
       async () => print('Your balance is: ' + (await client.balance(await client.address())))
     )
@@ -97,17 +67,11 @@
   }
 }
 
-<<<<<<< HEAD
-async function getAddress (walletPath, { host, internalUrl, password, privateKey }) {
+async function getAddress (walletPath, options) {
+  const { password, privateKey } = options
   try {
     const keypair = await getWalletByPathAndDecrypt(walletPath, { password, privateKey })
-    const client = await initClient(host, keypair, internalUrl)
-=======
-async function getAddress (options) {
-  try {
-    const keypair = await getWalletByPathAndDecrypt()
     const client = await initClient(R.merge(options, { keypair }))
->>>>>>> d05ed510
 
     await handleApiError(
       async () => print('Your address is: ' + await client.address())
