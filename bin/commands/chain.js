--- conflicted
+++ resolved
@@ -40,11 +40,8 @@
   }
 }
 
-<<<<<<< HEAD
-async function top ({ host, internalUrl, json }) {
-=======
 async function top (options) {
->>>>>>> d05ed510
+  const { json } = options
   try {
     const client = await initClient(options)
     await handleApiError(
@@ -55,11 +52,8 @@
   }
 }
 
-<<<<<<< HEAD
-async function mempool ({ host, internalUrl, json }) {
-=======
 async function mempool (options) {
->>>>>>> d05ed510
+  const { json } = options
   try {
     const client = await initClient(options)
 
@@ -77,12 +71,8 @@
   }
 }
 
-<<<<<<< HEAD
-async function play ({ host, height, limit, internalUrl, json }) {
-=======
 async function play (options) {
-  let { height, limit } = options
->>>>>>> d05ed510
+  let { height, limit, json } = options
   limit = parseInt(limit)
   height = parseInt(height)
   try {
