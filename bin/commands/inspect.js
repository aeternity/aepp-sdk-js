--- conflicted
+++ resolved
@@ -72,12 +72,8 @@
   }
 }
 
-<<<<<<< HEAD
-async function getBlockByHash (hash, { host, internalUrl, json }) {
-=======
 async function getBlockByHash (hash, options) {
   const { json } = options
->>>>>>> 00ebdead
   try {
     checkPref(hash, [HASH_TYPES.block, HASH_TYPES.micro_block])
     const client = await initClient(options)
@@ -92,12 +88,8 @@
   }
 }
 
-<<<<<<< HEAD
-async function getTransactionByHash (hash, { host, internalUrl, json }) {
-=======
 async function getTransactionByHash (hash, options) {
   const { json } = options
->>>>>>> 00ebdead
   try {
     checkPref(hash, HASH_TYPES.transaction)
     const client = await initClient(options)
@@ -109,18 +101,14 @@
   }
 }
 
-<<<<<<< HEAD
-async function getAccountByHash (hash, { host, internalUrl, json }) {
-=======
 async function getAccountByHash (hash, options) {
   const { json } = options
->>>>>>> 00ebdead
   try {
     checkPref(hash, HASH_TYPES.account)
     const client = await initClient(options)
     await handleApiError(
       async () => {
-        const {balance, id, nonce} = await client.api.getAccountByPubkey(hash)
+        const { balance, id, nonce } = await client.api.getAccountByPubkey(hash)
         print('Account ID________________ ' + id)
         print('Account balance___________ ' + balance)
         print('Account nonce_____________ ' + nonce)
@@ -133,12 +121,8 @@
   }
 }
 
-<<<<<<< HEAD
-async function getBlockByHeight (height, { host, internalUrl, json }) {
-=======
 async function getBlockByHeight (height, options) {
   const { json } = options
->>>>>>> 00ebdead
   height = parseInt(height)
   try {
     const client = await initClient(options)
@@ -151,12 +135,8 @@
   }
 }
 
-<<<<<<< HEAD
-async function getName (name, { host, internalUrl, json }) {
-=======
 async function getName (name, options) {
   const { json } = options
->>>>>>> 00ebdead
   try {
     if (R.last(name.split('.')) !== 'aet') throw new Error('AENS TLDs must end in .aet')
     const client = await initClient(options)
@@ -164,23 +144,15 @@
     printName(Object.assign(await client.api.getNameEntryByName(name), { status: 'CLAIMED' }), json)
   } catch (e) {
     if (e.response && e.response.status === 404) {
-<<<<<<< HEAD
-      printName({status: 'AVAILABLE'}, json)
-=======
       printName({ status: 'AVAILABLE' }, json)
->>>>>>> 00ebdead
       process.exit(1)
     }
     printError(e.message)
   }
 }
 
-<<<<<<< HEAD
-async function getContractByDescr (descrPath, { host, internalUrl, json }) {
-=======
 async function getContractByDescr (descrPath, options) {
   const { json } = options
->>>>>>> 00ebdead
   try {
     const descriptor = await readJSONFile(path.resolve(process.cwd(), descrPath))
     const client = await initClient(options)
