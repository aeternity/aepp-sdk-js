--- conflicted
+++ resolved
@@ -72,11 +72,8 @@
   }
 }
 
-<<<<<<< HEAD
-async function getBlockByHash (hash, { host, internalUrl, json }) {
-=======
 async function getBlockByHash (hash, options) {
->>>>>>> d05ed510
+  const { json } = options
   try {
     checkPref(hash, [HASH_TYPES.block, HASH_TYPES.micro_block])
     const client = await initClient(options)
@@ -91,11 +88,8 @@
   }
 }
 
-<<<<<<< HEAD
-async function getTransactionByHash (hash, { host, internalUrl, json }) {
-=======
 async function getTransactionByHash (hash, options) {
->>>>>>> d05ed510
+  const { josn } = options
   try {
     checkPref(hash, HASH_TYPES.transaction)
     const client = await initClient(options)
@@ -107,11 +101,8 @@
   }
 }
 
-<<<<<<< HEAD
-async function getAccountByHash (hash, { host, internalUrl, json }) {
-=======
 async function getAccountByHash (hash, options) {
->>>>>>> d05ed510
+  const { josn } = options
   try {
     checkPref(hash, HASH_TYPES.account)
     const client = await initClient(options)
@@ -130,11 +121,8 @@
   }
 }
 
-<<<<<<< HEAD
-async function getBlockByHeight (height, { host, internalUrl, json }) {
-=======
 async function getBlockByHeight (height, options) {
->>>>>>> d05ed510
+  const { josn } = options
   height = parseInt(height)
   try {
     const client = await initClient(options)
@@ -147,11 +135,8 @@
   }
 }
 
-<<<<<<< HEAD
-async function getName (name, { host, internalUrl, json }) {
-=======
 async function getName (name, options) {
->>>>>>> d05ed510
+  const { josn } = options
   try {
     if (R.last(name.split('.')) !== 'aet') throw new Error('AENS TLDs must end in .aet')
     const client = await initClient(options)
@@ -159,18 +144,15 @@
     printName(Object.assign(await client.api.getNameEntryByName(name), { status: 'CLAIMED' }), json)
   } catch (e) {
     if (e.response && e.response.status === 404) {
-      printName({status: 'AVAILABLE'}, json)
+      printName({ status: 'AVAILABLE' }, json)
       process.exit(1)
     }
     printError(e.message)
   }
 }
 
-<<<<<<< HEAD
-async function getContractByDescr (descrPath, { host, internalUrl, json }) {
-=======
 async function getContractByDescr (descrPath, options) {
->>>>>>> d05ed510
+  const { josn } = options
   try {
     const descriptor = await readJSONFile(path.resolve(process.cwd(), descrPath))
     const client = await initClient(options)
