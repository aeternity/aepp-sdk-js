#!/usr/bin/env node
/*
 * ISC License (ISC)
 * Copyright (c) 2018 aeternity developers
 *
 *  Permission to use, copy, modify, and/or distribute this software for any
 *  purpose with or without fee is hereby granted, provided that the above
 *  copyright notice and this permission notice appear in all copies.
 *
 *  THE SOFTWARE IS PROVIDED "AS IS" AND THE AUTHOR DISCLAIMS ALL WARRANTIES WITH
 *  REGARD TO THIS SOFTWARE INCLUDING ALL IMPLIED WARRANTIES OF MERCHANTABILITY
 *  AND FITNESS. IN NO EVENT SHALL THE AUTHOR BE LIABLE FOR ANY SPECIAL, DIRECT,
 *  INDIRECT, OR CONSEQUENTIAL DAMAGES OR ANY DAMAGES WHATSOEVER RESULTING FROM
 *  LOSS OF USE, DATA OR PROFITS, WHETHER IN AN ACTION OF CONTRACT, NEGLIGENCE OR
 *  OTHER TORTIOUS ACTION, ARISING OUT OF OR IN CONNECTION WITH THE USE OR
 *  PERFORMANCE OF THIS SOFTWARE.
 */

//   _____            _                  _
//  / ____|          | |                | |
// | |     ___  _ __ | |_ _ __ __ _  ___| |_ ___
// | |    / _ \| '_ \| __| '__/ _` |/ __| __/ __|
// | |___| (_) | | | | |_| | | (_| | (__| |_\__ \
//  \_____\___/|_| |_|\__|_|  \__,_|\___|\__|___/

import * as R from 'ramda'
import path from 'path'

import { readFile, readJSONFile, writeFile } from '../utils/helpers'
import { initClient } from '../utils/cli'
import { handleApiError } from '../utils/errors'
import { printError, print, logContractDescriptor } from '../utils/print'
import { getWalletByPathAndDecrypt } from '../utils/account'

export async function compile (file, options) {
  try {
    const code = readFile(path.resolve(process.cwd(), file), 'utf-8')
    if (!code) throw new Error('Contract file not found')

    const client = await initClient(options)

    await handleApiError(async () => {
      const contract = await client.contractCompile(code)
      print(`Contract bytecode:
      ${contract.bytecode}`)
    })
  } catch (e) {
    printError(e.message)
  }

}

<<<<<<< HEAD
async function deploy (walletPath, contractPath, { host, gas, init, internalUrl, password, ttl, json  }) {
=======
async function deploy (contractPath, options) {
  const { gas, init } = options
>>>>>>> d05ed510
  // Deploy a contract to the chain and create a deploy descriptor
  // with the contract informations that can be use to invoke the contract
  // later on.
  //   The generated descriptor will be created in the same folde of the contract
  // source file. Multiple deploy of the same contract file will generate different
  // deploy descriptor
  try {
<<<<<<< HEAD
    const keypair = await getWalletByPathAndDecrypt(walletPath, { password })
    const client = await initClient(host, keypair, internalUrl)
    const contractFile = readFile(path.resolve(process.cwd(), contractPath), 'utf-8')
=======
    const contractFile = readFile(path.resolve(process.cwd(), contractPath), 'utf-8')
    const keypair = await getWalletByPathAndDecrypt()
    const client = await initClient(R.merge(options, { keypair }))
>>>>>>> d05ed510

    await handleApiError(
      async () => {
        // `contractCompile` takes a raw Sophia contract in string form and sends it
        // off to the node for bytecode compilation. This might in the future be done
        // without talking to the node, but requires a bytecode compiler
        // implementation directly in the SDK.
        const contract = await client.contractCompile(contractFile, { gas })
        // Invoking `deploy` on the bytecode object will result in the contract
        // being written to the chain, once the block has been mined.
        // Sophia contracts always have an `init` method which needs to be invoked,
        // even when the contract's `state` is `unit` (`()`). The arguments to
        // `init` have to be provided at deployment time and will be written to the
        // block as well, together with the contract's bytecode.
        const deployDescriptor = await contract.deploy({ initState: init, ttl })

        // Write contractDescriptor to file
        const descPath = `${R.last(contractPath.split('/'))}.deploy.${deployDescriptor.owner.slice(3)}.json`
        const contractDescriptor = R.merge({
          descPath,
          source: contractFile,
          bytecode: contract.bytecode,
          abi: 'sophia',
        }, deployDescriptor)

        writeFile(
          descPath,
          JSON.stringify(contractDescriptor)
        )

        // Log contract descriptor
        logContractDescriptor(contractDescriptor, 'Contract was successfully deployed', json)
      }
    )
  } catch (e) {
    printError(e.message)
    process.exit(1)
  }
}

<<<<<<< HEAD
async function call (walletPath, descrPath, fn, returnType, args, { host, internalUrl, password }) {
=======
async function call (descrPath, fn, returnType, args, options) {
>>>>>>> d05ed510
  if (!path || !fn || !returnType) {
    program.outputHelp()
    process.exit(1)
  }
  try {
<<<<<<< HEAD
    const keypair = await getWalletByPathAndDecrypt(walletPath, { password })
    const client = await initClient(host, keypair, internalUrl)
    const descr = await readJSONFile(path.resolve(process.cwd(), descrPath))
=======
    const descr = await readJSONFile(path.resolve(process.cwd(), descrPath))
    const keypair = await getWalletByPathAndDecrypt()
    const client = await initClient(R.merge(options, { keypair }))
>>>>>>> d05ed510

    await handleApiError(
      async () => {
        args = args.filter(arg => arg !== '[object Object]')
        args = args.length ? `(${args.join(',')})` : '()'
        const callResult = await client.contractCall(descr.bytecode, descr.abi || 'sophia', descr.address, fn, { args })
        // The execution result, if successful, will be an AEVM-encoded result
        // value. Once type decoding will be implemented in the SDK, this value will
        // not be a hexadecimal string, anymore.
        print('Contract address_________ ' + descr.address)
        print('Gas price________________ ' + R.path(['result', 'gasPrice'])(callResult))
        print('Gas used_________________ ' + R.path(['result', 'gasUsed'])(callResult))
        print('Return value (encoded)___ ' + R.path(['result', 'returnValue'])(callResult))
        // Decode result
        const {type, value} = await callResult.decode(returnType)
        print('Return value (decoded)___ ' + value)
        print('Return remote type_______ ' + type)
      }
    )
  } catch (e) {
    printError(e.message)
    process.exit(1)
  }
}

export const Contract = {
  compile,
  deploy,
  call
}<|MERGE_RESOLUTION|>--- conflicted
+++ resolved
@@ -47,15 +47,10 @@
   } catch (e) {
     printError(e.message)
   }
-
 }
 
-<<<<<<< HEAD
-async function deploy (walletPath, contractPath, { host, gas, init, internalUrl, password, ttl, json  }) {
-=======
-async function deploy (contractPath, options) {
-  const { gas, init } = options
->>>>>>> d05ed510
+async function deploy (walletPath, contractPath, options) {
+  const { gas, init, password, json } = options
   // Deploy a contract to the chain and create a deploy descriptor
   // with the contract informations that can be use to invoke the contract
   // later on.
@@ -63,15 +58,9 @@
   // source file. Multiple deploy of the same contract file will generate different
   // deploy descriptor
   try {
-<<<<<<< HEAD
     const keypair = await getWalletByPathAndDecrypt(walletPath, { password })
-    const client = await initClient(host, keypair, internalUrl)
+    const client = await initClient(R.merge(options, { keypair }))
     const contractFile = readFile(path.resolve(process.cwd(), contractPath), 'utf-8')
-=======
-    const contractFile = readFile(path.resolve(process.cwd(), contractPath), 'utf-8')
-    const keypair = await getWalletByPathAndDecrypt()
-    const client = await initClient(R.merge(options, { keypair }))
->>>>>>> d05ed510
 
     await handleApiError(
       async () => {
@@ -112,25 +101,15 @@
   }
 }
 
-<<<<<<< HEAD
 async function call (walletPath, descrPath, fn, returnType, args, { host, internalUrl, password }) {
-=======
-async function call (descrPath, fn, returnType, args, options) {
->>>>>>> d05ed510
   if (!path || !fn || !returnType) {
     program.outputHelp()
     process.exit(1)
   }
   try {
-<<<<<<< HEAD
     const keypair = await getWalletByPathAndDecrypt(walletPath, { password })
-    const client = await initClient(host, keypair, internalUrl)
+    const client = await initClient(R.merge(options, { keypair }))
     const descr = await readJSONFile(path.resolve(process.cwd(), descrPath))
-=======
-    const descr = await readJSONFile(path.resolve(process.cwd(), descrPath))
-    const keypair = await getWalletByPathAndDecrypt()
-    const client = await initClient(R.merge(options, { keypair }))
->>>>>>> d05ed510
 
     await handleApiError(
       async () => {
