#!/usr/bin/env node
/*
 * ISC License (ISC)
 * Copyright (c) 2018 aeternity developers
 *
 *  Permission to use, copy, modify, and/or distribute this software for any
 *  purpose with or without fee is hereby granted, provided that the above
 *  copyright notice and this permission notice appear in all copies.
 *
 *  THE SOFTWARE IS PROVIDED "AS IS" AND THE AUTHOR DISCLAIMS ALL WARRANTIES WITH
 *  REGARD TO THIS SOFTWARE INCLUDING ALL IMPLIED WARRANTIES OF MERCHANTABILITY
 *  AND FITNESS. IN NO EVENT SHALL THE AUTHOR BE LIABLE FOR ANY SPECIAL, DIRECT,
 *  INDIRECT, OR CONSEQUENTIAL DAMAGES OR ANY DAMAGES WHATSOEVER RESULTING FROM
 *  LOSS OF USE, DATA OR PROFITS, WHETHER IN AN ACTION OF CONTRACT, NEGLIGENCE OR
 *  OTHER TORTIOUS ACTION, ARISING OUT OF OR IN CONNECTION WITH THE USE OR
 *  PERFORMANCE OF THIS SOFTWARE.
 */

//  _   _
// | \ | |
// |  \| | __ _ _ __ ___   ___  ___
// | . ` |/ _` | '_ ` _ \ / _ \/ __|
// | |\  | (_| | | | | | |  __/\__ \
// |_| \_|\__,_|_| |_| |_|\___||___/

import * as R from 'ramda'
<<<<<<< HEAD

import { getWalletByPathAndDecrypt } from '../utils/account'
import { initClient } from '../utils/cli'
import { printError, print } from '../utils/print'
=======
import {
  initClient,
  print,
  printError,
  getWalletByPathAndDecrypt
} from '../utils'
>>>>>>> d05ed510

const updateNameStatus = (name) => async (client) => {
  try {
    return await client.api.getNameEntryByName(name)
  } catch (e) {
    if (e.response && e.response.status === 404)
      return {name, status: 'AVAILABLE'}
    throw e
  }
}

const isAvailable = (name) => name.status === 'AVAILABLE'

<<<<<<< HEAD
const validateName = (name) => {
  if (R.last(name.split('.')) !== 'aet')
    throw new Error('AENS TLDs must end in .aet')
}

async function claim (walletPath, domain, { host, ttl, nameTtl, internalUrl, password }) {
  try {
    validateName(domain)
    const keypair = await getWalletByPathAndDecrypt(walletPath, { password })
    const client = await initClient(host, keypair, internalUrl)
=======
async function claim (domain, options) {
  const { ttl, nameTtl } = options
  try {
    const keypair = await getWalletByPathAndDecrypt()
    const client = await initClient(R.merge(options, { keypair }))
>>>>>>> d05ed510

    // Retrieve name
    const name = await updateNameStatus(domain)(client)
    if (!isAvailable(name)) {
      print('Domain not available')
      process.exit(1)
    }

    // Preclaim name before claim
    const { salt, height } = await client.aensPreclaim(domain, { nameTtl, ttl })
    print('Pre-Claimed')
    // Wait for next block and claim name
    await client.aensClaim(domain, salt, (height + 1), { nameTtl, ttl })
    print('Claimed')
    // Update name pointer
    const { id } = await updateNameStatus(domain)(client)
    const { hash } = await client.aensUpdate(id, await client.address(), { nameTtl, ttl })
    print('Updated')

    print(`Name ${domain} claimed`)
    print('Transaction hash -------> ' + hash)
  } catch (e) {
    printError(e.message)
  }
}

<<<<<<< HEAD
async function transferName (walletPath, domain, address, { host, ttl, internalUrl, password }) {
=======
async function transferName (domain, address, options) {
  const { ttl, nameTtl } = options
>>>>>>> d05ed510
  if (!address) {
    program.outputHelp()
    process.exit(1)
  }
  try {
<<<<<<< HEAD
    const keypair = await getWalletByPathAndDecrypt(walletPath, { password })
    const client = await initClient(host, keypair, internalUrl)
=======
    const keypair = await getWalletByPathAndDecrypt()
    const client = await initClient(R.merge(options, { keypair }))
>>>>>>> d05ed510

    // Retrieve name
    const name = await updateNameStatus(domain)(client)

    if (isAvailable(name)) {
      print(`Domain is available, nothing to transfer`)
      process.exit(1)
    }

    const transferTX = await client.aensTransfer(name.id, address, { ttl })
    print('Transfer Success')
    print('Transaction hash -------> ' + transferTX.hash)
  } catch (e) {
    printError(e.message)
  }
}

<<<<<<< HEAD
async function updateName (walletPath, domain, address, { host, ttl, nameTtl, internalUrl, password }) {
=======
async function updateName (domain, address, options) {
  const { ttl, nameTtl } = options
>>>>>>> d05ed510
  if (!address) {
    program.outputHelp()
    process.exit(1)
  }

  try {
<<<<<<< HEAD
    const keypair = await getWalletByPathAndDecrypt(walletPath, { password })
    const client = await initClient(host, keypair, internalUrl)
=======
    const keypair = await getWalletByPathAndDecrypt()
    const client = await initClient(R.merge(options, { keypair }))
>>>>>>> d05ed510

    // Retrieve name
    const name = await updateNameStatus(domain)(client)
    if (isAvailable(name)) {
      print(`Domain is ${name.status} and cannot be transferred`)
      process.exit(1)
    }

    const updateNameTx = await client.aensUpdate(name.id, address, { ttl, nameTtl })
    print('Update Success')
    print('Transaction Hash -------> ' + updateNameTx.hash)
  } catch (e) {
    printError(e.message)
  }
}

<<<<<<< HEAD
async function revokeName (walletPath, domain, { host, ttl, internalUrl, password }) {
  try {
    const keypair = await getWalletByPathAndDecrypt(walletPath, { password })
    const client = await initClient(host, keypair, internalUrl)
=======
async function revokeName (domain, options) {
  const { ttl, nameTtl } = options
  try {
    const keypair = await getWalletByPathAndDecrypt()
    const client = await initClient(R.merge(options, { keypair }))
>>>>>>> d05ed510

    // Retrieve name
    const name = await updateNameStatus(domain)(client)

    if (isAvailable(name)) {
      print(`Domain is available, nothing to revoke`)
      process.exit(1)
    }

    const revokeTx = await client.aensRevoke(name.id, { ttl })
    print('Revoke Success')
    print('Transaction hash -------> ' + revokeTx.hash)
  } catch (e) {
    printError(e.message)
  }
}

export const AENS = {
  revokeName,
  updateName,
  claim,
  transferName
}<|MERGE_RESOLUTION|>--- conflicted
+++ resolved
@@ -24,19 +24,10 @@
 // |_| \_|\__,_|_| |_| |_|\___||___/
 
 import * as R from 'ramda'
-<<<<<<< HEAD
 
 import { getWalletByPathAndDecrypt } from '../utils/account'
 import { initClient } from '../utils/cli'
 import { printError, print } from '../utils/print'
-=======
-import {
-  initClient,
-  print,
-  printError,
-  getWalletByPathAndDecrypt
-} from '../utils'
->>>>>>> d05ed510
 
 const updateNameStatus = (name) => async (client) => {
   try {
@@ -50,24 +41,17 @@
 
 const isAvailable = (name) => name.status === 'AVAILABLE'
 
-<<<<<<< HEAD
 const validateName = (name) => {
   if (R.last(name.split('.')) !== 'aet')
     throw new Error('AENS TLDs must end in .aet')
 }
 
-async function claim (walletPath, domain, { host, ttl, nameTtl, internalUrl, password }) {
+async function claim (walletPath, domain, options) {
+  const { ttl, nameTtl } = options
   try {
     validateName(domain)
     const keypair = await getWalletByPathAndDecrypt(walletPath, { password })
-    const client = await initClient(host, keypair, internalUrl)
-=======
-async function claim (domain, options) {
-  const { ttl, nameTtl } = options
-  try {
-    const keypair = await getWalletByPathAndDecrypt()
     const client = await initClient(R.merge(options, { keypair }))
->>>>>>> d05ed510
 
     // Retrieve name
     const name = await updateNameStatus(domain)(client)
@@ -94,24 +78,15 @@
   }
 }
 
-<<<<<<< HEAD
-async function transferName (walletPath, domain, address, { host, ttl, internalUrl, password }) {
-=======
-async function transferName (domain, address, options) {
+async function transferName (walletPath, domain, address, options) {
   const { ttl, nameTtl } = options
->>>>>>> d05ed510
   if (!address) {
     program.outputHelp()
     process.exit(1)
   }
   try {
-<<<<<<< HEAD
     const keypair = await getWalletByPathAndDecrypt(walletPath, { password })
-    const client = await initClient(host, keypair, internalUrl)
-=======
-    const keypair = await getWalletByPathAndDecrypt()
     const client = await initClient(R.merge(options, { keypair }))
->>>>>>> d05ed510
 
     // Retrieve name
     const name = await updateNameStatus(domain)(client)
@@ -129,25 +104,16 @@
   }
 }
 
-<<<<<<< HEAD
-async function updateName (walletPath, domain, address, { host, ttl, nameTtl, internalUrl, password }) {
-=======
-async function updateName (domain, address, options) {
+async function updateName (walletPath, domain, address, options) {
   const { ttl, nameTtl } = options
->>>>>>> d05ed510
   if (!address) {
     program.outputHelp()
     process.exit(1)
   }
 
   try {
-<<<<<<< HEAD
     const keypair = await getWalletByPathAndDecrypt(walletPath, { password })
-    const client = await initClient(host, keypair, internalUrl)
-=======
-    const keypair = await getWalletByPathAndDecrypt()
     const client = await initClient(R.merge(options, { keypair }))
->>>>>>> d05ed510
 
     // Retrieve name
     const name = await updateNameStatus(domain)(client)
@@ -164,18 +130,11 @@
   }
 }
 
-<<<<<<< HEAD
-async function revokeName (walletPath, domain, { host, ttl, internalUrl, password }) {
+async function revokeName (walletPath, domain, options) {
+  const { ttl, nameTtl } = options
   try {
     const keypair = await getWalletByPathAndDecrypt(walletPath, { password })
-    const client = await initClient(host, keypair, internalUrl)
-=======
-async function revokeName (domain, options) {
-  const { ttl, nameTtl } = options
-  try {
-    const keypair = await getWalletByPathAndDecrypt()
     const client = await initClient(R.merge(options, { keypair }))
->>>>>>> d05ed510
 
     // Retrieve name
     const name = await updateNameStatus(domain)(client)
