#!/usr/bin/env node
/*
 * ISC License (ISC)
 * Copyright (c) 2018 aeternity developers
 *
 *  Permission to use, copy, modify, and/or distribute this software for any
 *  purpose with or without fee is hereby granted, provided that the above
 *  copyright notice and this permission notice appear in all copies.
 *
 *  THE SOFTWARE IS PROVIDED "AS IS" AND THE AUTHOR DISCLAIMS ALL WARRANTIES WITH
 *  REGARD TO THIS SOFTWARE INCLUDING ALL IMPLIED WARRANTIES OF MERCHANTABILITY
 *  AND FITNESS. IN NO EVENT SHALL THE AUTHOR BE LIABLE FOR ANY SPECIAL, DIRECT,
 *  INDIRECT, OR CONSEQUENTIAL DAMAGES OR ANY DAMAGES WHATSOEVER RESULTING FROM
 *  LOSS OF USE, DATA OR PROFITS, WHETHER IN AN ACTION OF CONTRACT, NEGLIGENCE OR
 *  OTHER TORTIOUS ACTION, ARISING OUT OF OR IN CONNECTION WITH THE USE OR
 *  PERFORMANCE OF THIS SOFTWARE.
 */

//  _   _
// | \ | |
// |  \| | __ _ _ __ ___   ___  ___
// | . ` |/ _` | '_ ` _ \ / _ \/ __|
// | |\  | (_| | | | | | |  __/\__ \
// |_| \_|\__,_|_| |_| |_|\___||___/

import * as R from 'ramda'

import { getWalletByPathAndDecrypt } from '../utils/account'
import { initClient } from '../utils/cli'
import { printError, print } from '../utils/print'

const updateNameStatus = (name) => async (client) => {
  try {
    return await client.api.getNameEntryByName(name)
  } catch (e) {
    if (e.response && e.response.status === 404)
      return {name, status: 'AVAILABLE'}
    throw e
  }
}

const isAvailable = (name) => name.status === 'AVAILABLE'

const validateName = (name) => {
<<<<<<< HEAD
  if (R.last(name.split('.')) !== 'aet')
    throw new Error('AENS TLDs must end in .aet')
}

async function claim (walletPath, domain, { host, ttl, nameTtl, internalUrl, password }) {
  try {
    validateName(domain)
    const keypair = await getWalletByPathAndDecrypt(walletPath, { password })
    const client = await initClient(host, keypair, internalUrl)
=======
  if (R.last(name.split('.')) !== 'aet') { throw new Error('AENS TLDs must end in .aet') }
}

async function claim (walletPath, domain, options) {
  const { ttl, nameTtl, password } = options
  try {
    validateName(domain)
    const keypair = await getWalletByPathAndDecrypt(walletPath, { password })
    const client = await initClient(R.merge(options, { keypair }))
>>>>>>> 00ebdead

    // Retrieve name
    const name = await updateNameStatus(domain)(client)
    if (!isAvailable(name)) {
      print('Domain not available')
      process.exit(1)
    }

    // Preclaim name before claim
    const { salt, height } = await client.aensPreclaim(domain, { nameTtl, ttl })
    print('Pre-Claimed')
    // Wait for next block and claim name
    await client.aensClaim(domain, salt, (height + 1), { nameTtl, ttl })
    print('Claimed')
    // Update name pointer
    const { id } = await updateNameStatus(domain)(client)
    const { hash } = await client.aensUpdate(id, await client.address(), { nameTtl, ttl })
    print('Updated')

    print(`Name ${domain} claimed`)
    print('Transaction hash -------> ' + hash)
  } catch (e) {
    printError(e.message)
  }
}

<<<<<<< HEAD
async function transferName (walletPath, domain, address, { host, ttl, internalUrl, password }) {
=======
async function transferName (walletPath, domain, address, options) {
  const { ttl, nameTtl, password } = options
>>>>>>> 00ebdead
  if (!address) {
    program.outputHelp()
    process.exit(1)
  }
  try {
    const keypair = await getWalletByPathAndDecrypt(walletPath, { password })
<<<<<<< HEAD
    const client = await initClient(host, keypair, internalUrl)
=======
    const client = await initClient(R.merge(options, { keypair }))
>>>>>>> 00ebdead

    // Retrieve name
    const name = await updateNameStatus(domain)(client)

    if (isAvailable(name)) {
      print(`Domain is available, nothing to transfer`)
      process.exit(1)
    }

    const transferTX = await client.aensTransfer(name.id, address, { ttl })
    print('Transfer Success')
    print('Transaction hash -------> ' + transferTX.hash)
  } catch (e) {
    printError(e.message)
  }
}

<<<<<<< HEAD
async function updateName (walletPath, domain, address, { host, ttl, nameTtl, internalUrl, password }) {
=======
async function updateName (walletPath, domain, address, options) {
  const { ttl, nameTtl, password } = options
>>>>>>> 00ebdead
  if (!address) {
    program.outputHelp()
    process.exit(1)
  }

  try {
    const keypair = await getWalletByPathAndDecrypt(walletPath, { password })
<<<<<<< HEAD
    const client = await initClient(host, keypair, internalUrl)
=======
    const client = await initClient(R.merge(options, { keypair }))
>>>>>>> 00ebdead

    // Retrieve name
    const name = await updateNameStatus(domain)(client)
    if (isAvailable(name)) {
      print(`Domain is ${name.status} and cannot be transferred`)
      process.exit(1)
    }

    const updateNameTx = await client.aensUpdate(name.id, address, { ttl, nameTtl })
    print('Update Success')
    print('Transaction Hash -------> ' + updateNameTx.hash)
  } catch (e) {
    printError(e.message)
  }
}

<<<<<<< HEAD
async function revokeName (walletPath, domain, { host, ttl, internalUrl, password }) {
  try {
    const keypair = await getWalletByPathAndDecrypt(walletPath, { password })
    const client = await initClient(host, keypair, internalUrl)
=======
async function revokeName (walletPath, domain, options) {
  const { ttl, password } = options
  try {
    const keypair = await getWalletByPathAndDecrypt(walletPath, { password })
    const client = await initClient(R.merge(options, { keypair }))
>>>>>>> 00ebdead

    // Retrieve name
    const name = await updateNameStatus(domain)(client)

    if (isAvailable(name)) {
      print(`Domain is available, nothing to revoke`)
      process.exit(1)
    }

    const revokeTx = await client.aensRevoke(name.id, { ttl })
    print('Revoke Success')
    print('Transaction hash -------> ' + revokeTx.hash)
  } catch (e) {
    printError(e.message)
  }
}

export const AENS = {
  revokeName,
  updateName,
  claim,
  transferName
}<|MERGE_RESOLUTION|>--- conflicted
+++ resolved
@@ -33,8 +33,7 @@
   try {
     return await client.api.getNameEntryByName(name)
   } catch (e) {
-    if (e.response && e.response.status === 404)
-      return {name, status: 'AVAILABLE'}
+    if (e.response && e.response.status === 404) { return { name, status: 'AVAILABLE' } }
     throw e
   }
 }
@@ -42,17 +41,6 @@
 const isAvailable = (name) => name.status === 'AVAILABLE'
 
 const validateName = (name) => {
-<<<<<<< HEAD
-  if (R.last(name.split('.')) !== 'aet')
-    throw new Error('AENS TLDs must end in .aet')
-}
-
-async function claim (walletPath, domain, { host, ttl, nameTtl, internalUrl, password }) {
-  try {
-    validateName(domain)
-    const keypair = await getWalletByPathAndDecrypt(walletPath, { password })
-    const client = await initClient(host, keypair, internalUrl)
-=======
   if (R.last(name.split('.')) !== 'aet') { throw new Error('AENS TLDs must end in .aet') }
 }
 
@@ -62,7 +50,6 @@
     validateName(domain)
     const keypair = await getWalletByPathAndDecrypt(walletPath, { password })
     const client = await initClient(R.merge(options, { keypair }))
->>>>>>> 00ebdead
 
     // Retrieve name
     const name = await updateNameStatus(domain)(client)
@@ -89,23 +76,15 @@
   }
 }
 
-<<<<<<< HEAD
-async function transferName (walletPath, domain, address, { host, ttl, internalUrl, password }) {
-=======
 async function transferName (walletPath, domain, address, options) {
   const { ttl, nameTtl, password } = options
->>>>>>> 00ebdead
   if (!address) {
     program.outputHelp()
     process.exit(1)
   }
   try {
     const keypair = await getWalletByPathAndDecrypt(walletPath, { password })
-<<<<<<< HEAD
-    const client = await initClient(host, keypair, internalUrl)
-=======
     const client = await initClient(R.merge(options, { keypair }))
->>>>>>> 00ebdead
 
     // Retrieve name
     const name = await updateNameStatus(domain)(client)
@@ -115,7 +94,7 @@
       process.exit(1)
     }
 
-    const transferTX = await client.aensTransfer(name.id, address, { ttl })
+    const transferTX = await client.aensTransfer(name.id, address, { ttl, nameTtl })
     print('Transfer Success')
     print('Transaction hash -------> ' + transferTX.hash)
   } catch (e) {
@@ -123,12 +102,8 @@
   }
 }
 
-<<<<<<< HEAD
-async function updateName (walletPath, domain, address, { host, ttl, nameTtl, internalUrl, password }) {
-=======
 async function updateName (walletPath, domain, address, options) {
   const { ttl, nameTtl, password } = options
->>>>>>> 00ebdead
   if (!address) {
     program.outputHelp()
     process.exit(1)
@@ -136,11 +111,7 @@
 
   try {
     const keypair = await getWalletByPathAndDecrypt(walletPath, { password })
-<<<<<<< HEAD
-    const client = await initClient(host, keypair, internalUrl)
-=======
     const client = await initClient(R.merge(options, { keypair }))
->>>>>>> 00ebdead
 
     // Retrieve name
     const name = await updateNameStatus(domain)(client)
@@ -157,18 +128,11 @@
   }
 }
 
-<<<<<<< HEAD
-async function revokeName (walletPath, domain, { host, ttl, internalUrl, password }) {
-  try {
-    const keypair = await getWalletByPathAndDecrypt(walletPath, { password })
-    const client = await initClient(host, keypair, internalUrl)
-=======
 async function revokeName (walletPath, domain, options) {
   const { ttl, password } = options
   try {
     const keypair = await getWalletByPathAndDecrypt(walletPath, { password })
     const client = await initClient(R.merge(options, { keypair }))
->>>>>>> 00ebdead
 
     // Retrieve name
     const name = await updateNameStatus(domain)(client)
