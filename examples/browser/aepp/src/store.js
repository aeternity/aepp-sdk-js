import { shallowRef } from 'vue';
import { createStore } from 'vuex';
import { AeSdk, Node, CompilerHttp } from '@aeternity/aepp-sdk';

const store = createStore({
  state: {
    address: undefined,
    networkId: undefined,
<<<<<<< HEAD
    // AeSdk instance can't be in deep reactive https://github.com/aeternity/aepp-sdk-js/blob/develop/docs/README.md#vue3
    aeSdk: shallowReactive(new AeSdk({
=======
    // AeSdkAepp instance can't be in deep reactive https://github.com/aeternity/aepp-sdk-js/blob/develop/docs/README.md#vue3
    aeSdk: shallowRef(new AeSdkAepp({
      name: 'Simple æpp',
>>>>>>> 908930da
      nodes: [
        { name: 'testnet', instance: new Node('https://testnet.aeternity.io') },
        { name: 'mainnet', instance: new Node('https://mainnet.aeternity.io') },
      ],
<<<<<<< HEAD
      onCompiler: new CompilerHttp(COMPILER_URL),
=======
      onCompiler: new CompilerHttp('https://v8.compiler.aepps.com'),
      async onNetworkChange({ networkId }) {
        const [{ name }] = (await this.getNodesInPool())
          .filter((node) => node.nodeNetworkId === networkId);
        this.selectNode(name);
        store.commit('setNetworkId', networkId);
      },
      onAddressChange: ({ current }) => store.commit('setAddress', Object.keys(current)[0]),
>>>>>>> 908930da
    })),
  },
  mutations: {
    setAddress(state, address) {
      state.address = address;
    },
    setNetworkId(state, networkId) {
      state.networkId = networkId;
    },
  },
});

export default store;<|MERGE_RESOLUTION|>--- conflicted
+++ resolved
@@ -6,30 +6,13 @@
   state: {
     address: undefined,
     networkId: undefined,
-<<<<<<< HEAD
     // AeSdk instance can't be in deep reactive https://github.com/aeternity/aepp-sdk-js/blob/develop/docs/README.md#vue3
-    aeSdk: shallowReactive(new AeSdk({
-=======
-    // AeSdkAepp instance can't be in deep reactive https://github.com/aeternity/aepp-sdk-js/blob/develop/docs/README.md#vue3
-    aeSdk: shallowRef(new AeSdkAepp({
-      name: 'Simple æpp',
->>>>>>> 908930da
+    aeSdk: shallowRef(new AeSdk({
       nodes: [
         { name: 'testnet', instance: new Node('https://testnet.aeternity.io') },
         { name: 'mainnet', instance: new Node('https://mainnet.aeternity.io') },
       ],
-<<<<<<< HEAD
-      onCompiler: new CompilerHttp(COMPILER_URL),
-=======
       onCompiler: new CompilerHttp('https://v8.compiler.aepps.com'),
-      async onNetworkChange({ networkId }) {
-        const [{ name }] = (await this.getNodesInPool())
-          .filter((node) => node.nodeNetworkId === networkId);
-        this.selectNode(name);
-        store.commit('setNetworkId', networkId);
-      },
-      onAddressChange: ({ current }) => store.commit('setAddress', Object.keys(current)[0]),
->>>>>>> 908930da
     })),
   },
   mutations: {
