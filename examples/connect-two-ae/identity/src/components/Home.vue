<template>
  <div
    v-if="!runningInFrame"
    class="w-full p-4 flex justify-center flex-col bg-grey h-screen"
  >
    <h1 class="mb-4">Wallet Aepp</h1>

    <div class="border">
      <div class="bg-green w-full flex flex-row font-mono border border-b">
        <div class="p-2 w-1/4">
          Public Key
        </div>
        <div class="p-2 w-3/4 bg-grey-lightest break-words">
          {{pub}}
        </div>
      </div>
      <div v-if="height" class="bg-green w-full flex flex-row font-mono border border-b">
        <div class="p-2 w-1/4">
          Height
        </div>
        <div class="p-2 w-3/4 bg-grey-lightest">
          {{height}}
        </div>
      </div>
      <div v-if="height" class="bg-green w-full flex flex-row font-mono">
        <div class="p-2 w-1/4">
          Balance
        </div>
        <div class="p-2 w-3/4 bg-grey-lightest">
          {{balance}}
        </div>
      </div>
    </div>

    <div v-if="!aeppUrl" class="w-full p-4 h-64 border border-black border-dashed shadow mx-auto mt-4 bg-grey-lighter">
      Loading Aepp...
    </div>
    <!-- external app -->
    <iframe v-show="aeppUrl" ref="aepp" class="w-full h-screen border border-black border-dashed bg-grey-light mx-auto mt-4 shadow" src="about:blank" frameborder="1"></iframe>
  </div>
</template>

<script>
// AE_SDK_MODULES is a webpack alias present in webpack.config.js
import Wallet from 'AE_SDK_MODULES/ae/wallet'
import MemoryAccount from 'AE_SDK_MODULES/account/memory'
import { generateKeyPair } from 'AE_SDK_MODULES/utils/crypto'
import {getAddressFromPriv, dump} from 'AE_SDK_MODULES/utils/keystore'

export default {
  data () {
    return {
      runningInFrame: window.parent !== window,
      pub: 'ak_6A2vcm1Sz6aqJezkLCssUXcyZTX7X8D5UwbuS2fRJr9KkYpRU', // Your public key
      priv: 'a7a695f999b1872acb13d5b63a830a8ee060ba688a478a08c6e65dfad8a01cd70bb4ed7927f97b51e1bcb5e1340d12335b2a2b12c8bc5221d63c4bcb39d41e61', // Your private key
      client: null,
      balance: null,
      height: null,
      url: 'https://sdk-testnet.aepps.com',
      internalUrl: 'https://sdk-testnet.aepps.com',
      compilerUrl: 'https://compiler.aepps.com',
      aeppUrl: '//0.0.0.0:9001'
    }
  },
  methods: {
    confirmDialog (method, params, {id}) {
      return Promise.resolve(window.confirm(`User ${id} wants to run ${method} ${params}`))
    }
  },
<<<<<<< HEAD
  created () {
    debugger
    const { secretKey } = generateKeyPair(true)
    const publicKey = getAddressFromPriv(secretKey)
    debugger

    dump('test', 'asdasd', secretKey).then(res => { debugger }).catch(e => { debugger })
    // window.addEventListener('message', console.log, false)
    //
    // Wallet({
    //   url: this.url,
    //   internalUrl: this.internalUrl,
    //   compilerUrl: this.compilerUrl,
    //   accounts: [MemoryAccount({keypair: {secretKey: this.priv, publicKey: this.pub}})],
    //   address: this.pub,
    //   onTx: this.confirmDialog,
    //   onChain: this.confirmDialog,
    //   onAccount: this.confirmDialog,
    //   onContract: this.confirmDialog
    // }).then(ae => {
    //   this.client = ae
    //   console.log('status', this.client.api.getTopBlock())
    //   console.log('version', this.client.api.getStatus())
    //   this.$refs.aepp.src = this.aeppUrl
    //
    //   ae.height().then(height => {
    //     console.log('height', height)
    //     this.height = height
    //   })
    //   console.log(ae)
    //
    //   ae.balance(this.pub).then(balance => {
    //     console.log('balance', balance)
    //     this.balance = balance
    //   }).catch(e => {
    //     this.balance = 0
    //   })
    // })
=======
  async created () {
    this.client = await Wallet({
      url: this.url,
      internalUrl: this.internalUrl,
      compilerUrl: this.compilerUrl,
      accounts: [MemoryAccount({keypair: {secretKey: this.priv, publicKey: this.pub}})],
      address: this.pub,
      onTx: this.confirmDialog,
      onChain: this.confirmDialog,
      onAccount: this.confirmDialog,
      onContract: this.confirmDialog
    })

    if (!this.runningInFrame) this.$refs.aepp.src = this.aeppUrl
    else window.parent.postMessage({ jsonrpc: '2.0', method: 'ready' }, '*')

    this.height = await this.client.height()
    this.balance = await this.client.balance(this.pub).catch(() => 0)
>>>>>>> 475a0ec4
  }
}
</script><|MERGE_RESOLUTION|>--- conflicted
+++ resolved
@@ -67,46 +67,6 @@
       return Promise.resolve(window.confirm(`User ${id} wants to run ${method} ${params}`))
     }
   },
-<<<<<<< HEAD
-  created () {
-    debugger
-    const { secretKey } = generateKeyPair(true)
-    const publicKey = getAddressFromPriv(secretKey)
-    debugger
-
-    dump('test', 'asdasd', secretKey).then(res => { debugger }).catch(e => { debugger })
-    // window.addEventListener('message', console.log, false)
-    //
-    // Wallet({
-    //   url: this.url,
-    //   internalUrl: this.internalUrl,
-    //   compilerUrl: this.compilerUrl,
-    //   accounts: [MemoryAccount({keypair: {secretKey: this.priv, publicKey: this.pub}})],
-    //   address: this.pub,
-    //   onTx: this.confirmDialog,
-    //   onChain: this.confirmDialog,
-    //   onAccount: this.confirmDialog,
-    //   onContract: this.confirmDialog
-    // }).then(ae => {
-    //   this.client = ae
-    //   console.log('status', this.client.api.getTopBlock())
-    //   console.log('version', this.client.api.getStatus())
-    //   this.$refs.aepp.src = this.aeppUrl
-    //
-    //   ae.height().then(height => {
-    //     console.log('height', height)
-    //     this.height = height
-    //   })
-    //   console.log(ae)
-    //
-    //   ae.balance(this.pub).then(balance => {
-    //     console.log('balance', balance)
-    //     this.balance = balance
-    //   }).catch(e => {
-    //     this.balance = 0
-    //   })
-    // })
-=======
   async created () {
     this.client = await Wallet({
       url: this.url,
@@ -125,7 +85,6 @@
 
     this.height = await this.client.height()
     this.balance = await this.client.balance(this.pub).catch(() => 0)
->>>>>>> 475a0ec4
   }
 }
 </script>