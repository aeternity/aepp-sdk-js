<template>
  <div class="w-full p-4 flex flex-col">
    <h1 class="mb-4">Your Aepp</h1>

    <div class="border">
      <div class="bg-green w-full flex flex-row font-mono border border-b">
        <div class="p-2 w-1/4">
          Public Key <small>(from extension Identity)</small>
        </div>
        <div v-if="pub" class="p-2 w-3/4 bg-grey-lightest break-words">
          {{pub}}
        </div>
        <div v-if="!pub" class="p-2 w-3/4 bg-grey-lightest break-words text-grey">
          Requesting Public Key from AE Wallet...
        </div>
      </div>
      <div v-if="height" class="bg-green w-full flex flex-row font-mono border border-b">
        <div class="p-2 w-1/4">
          Height
        </div>
        <div class="p-2 w-3/4 bg-grey-lightest">
          {{height}}
        </div>
      </div>
    </div>

    <h2 class="mt-4">Compile Contract</h2>

    <div class="border mt-4 rounded">
      <div class="bg-grey-lightest w-full flex flex-row font-mono">
        <div class="p-2 w-1/4">
          Contract By
        </div>
        <div v-if="pub" class="p-2 w-3/4 bg-white break-words">
          {{pub}}
        </div>
        <div v-if="!pub" class="p-2 w-3/4 bg-grey-lightest break-words text-grey">
          Requesting Public Key from AE Wallet...
        </div>
      </div>
      <div class="bg-grey-lightest w-full flex flex-row font-mono">
        <div class="p-2 w-1/4">
          Contract Code
        </div>
        <div class="p-2 w-3/4 bg-white">
          <textarea class="bg-black text-white border-b border-black p-2 w-full h-64" v-model='contractCode' placeholder="contact code"/>
        </div>
      </div>
      <button v-if="client" class="w-32 rounded rounded-full bg-purple text-white py-2 px-4 pin-r mr-8 mt-4 text-xs" @click='onCompile'>
        Compile
      </button>
    </div>

    <div v-if="byteCode" class="border mt-4 mb-8 rounded">
      <div class="bg-green w-full flex flex-row font-mono border border-b">
        <div class="p-2 w-1/4">
          Compiled Code
        </div>
        <div v-if="pub" class="p-2 w-3/4 bg-grey-lightest break-words">
          {{byteCode}}
        </div>
      </div>
    </div>
    <button v-if="byteCode" class="w-32 rounded rounded-full bg-purple text-white py-2 px-4 pin-r mr-8 mt-4 text-xs" @click='onDeploy'>
      Deploy
    </button>

    <div v-if="deployInfo" class="border mt-4 mb-8 rounded">
      <div class="bg-green w-full flex flex-row font-mono border border-b">
        <div class="p-2 w-1/4">
          Deployed Contract
        </div>
        <div v-if="pub" class="p-2 w-3/4 bg-grey-lightest break-words">
          {{ deployInfo }}
        </div>
      </div>
    </div>
    <button v-if="deployInfo" class="w-32 rounded rounded-full bg-purple text-white py-2 px-4 pin-r mr-8 mt-4 text-xs" @click='onCall'>
      Call
    </button>

    <div v-if="callResult" class="border mt-4 mb-8 rounded">
      <div class="bg-green w-full flex flex-row font-mono border border-b">
        <div class="p-2 w-1/4">
          Deployed Contract
        </div>
        <div v-if="pub" class="p-2 w-3/4 bg-grey-lightest break-words">
          {{ callResult }}
        </div>
      </div>
    </div>


  </div>
</template>

<script>
//  is a webpack alias present in webpack.config.js
import Aepp from 'AE_SDK_MODULES/ae/aepp'

export default {
  name: 'Home',
  components: {},
  data () {
    return {
      client: null,
      abi: 'sophia',
      to: null,
      amount: null,
      height: null,
      pub: null,
      callResult: null,
      contractCode: `contract Identity =
  type state = ()
  function main(x : int) = x`,
      byteCode: null,
      contractInitState: '()',
      deployInfo: null
    }
  },
  computed: {
  },
  methods: {
    send () {},
    async compile (code) {
      console.log(`Compiling contract...`)
      try {
        return await this.client.contractCompile(code)
      } catch (err) {
        this.compileError = err
        console.error(err)
      }
    },
    async deploy (code, options = {}) {
      console.log(`Deploying contract...`)
      try {
        return await this.client.contractDeploy(this.byteCode, this.abi, { initState: this.contractInitState, options })
      } catch (err) {
        this.deployErr = err
        console.error(err)
      }
    },
    async call (code, abi, contractAddress, method = 'main', returnType = 'int', args = '(5)', options = {}) {
      console.log(`Deploying contract...`)
      try {
        const { result } = await this.client.contractCall(this.byteCode, this.abi, this.deployInfo.address, method, { args: args, options })
        return Object.assign(
          result,
          { decodedRes: await this.client.contractDecodeData(returnType, result.returnValue) }
        )
      } catch (err) {
        this.deployErr = err
        console.error(err)
      }
    },
    onCompile () {
      this.compile(this.contractCode)
        .then(byteCodeObj => {
          this.byteCode = byteCodeObj.bytecode
        })
    },
    onDeploy () {
      this.deploy(this.byteCode)
        .then(deployedContract => {
          this.deployInfo = deployedContract
        })
    },
    onCall () {
      this.call(this.byteCode)
        .then(callRes => {
          console.log(callRes)
          this.callResult = callRes
        })
    }
  },
  created () {
    Aepp({
      url: 'http://localhost:3013',
      internalUrl: 'http://localhost:3113',
      onWalletChange: (params) => {
        this.pub = params.address
      },
      onRegister: (identity) => {
        if (confirm(`Do you want to register this identity provider ${identity.providerId}???`)) {
          identity.registerProvider() // REGISTER PROVIDER
        }
      }
    }).then(ae => {
      this.client = ae
<<<<<<< HEAD
=======
      ae.address()
        .then(address => {
          this.pub = address
        })
        .catch(e => { this.pub = `Rejected: ${e}` })
      // // AENS
      // ae.aensPreclaim(`test${Math.floor(Math.random() * 101)}.test`)
      //   .then(name => { return name.claim() })
      //   .then(name => { return name.update('ak_bAxmQLxXv8UnVEKfHpvDwp8qEsrVE3tnezBffLdtVMVKP6GC2') })
      //   .then(name => { return name.revoke() })
      //   .catch(e => {debugger})
>>>>>>> 68ae9e18
    })
  }
}
</script>

<style scoped lang="css">
</style><|MERGE_RESOLUTION|>--- conflicted
+++ resolved
@@ -187,8 +187,6 @@
       }
     }).then(ae => {
       this.client = ae
-<<<<<<< HEAD
-=======
       ae.address()
         .then(address => {
           this.pub = address
@@ -200,7 +198,6 @@
       //   .then(name => { return name.update('ak_bAxmQLxXv8UnVEKfHpvDwp8qEsrVE3tnezBffLdtVMVKP6GC2') })
       //   .then(name => { return name.revoke() })
       //   .catch(e => {debugger})
->>>>>>> 68ae9e18
     })
   }
 }
