--- conflicted
+++ resolved
@@ -117,11 +117,7 @@
     Ae({
         nodes: [
           { name: 'someNode', instance: nodes[0] },
-<<<<<<< HEAD
-        // node2
-=======
         // node2, node3..
->>>>>>> 323ef6ae
         ],
         compilerUrl: 'COMPILER_URL',
         accounts: [
