{
  "name": "@aeternity/aepp-sdk",
  "version": "12.1.3",
  "description": "SDK for the æternity blockchain",
  "main": "dist/aepp-sdk.js",
  "types": "es/index.d.ts",
  "module": "es/index.mjs",
  "browser": {
    "dist/aepp-sdk.js": "./dist/aepp-sdk.browser.js"
  },
  "exports": {
    "import": "./es/index.mjs",
    "node": "./dist/aepp-sdk.js",
    "default": "./dist/aepp-sdk.browser.js"
  },
  "sideEffects": false,
  "scripts": {
    "build:es": "tsc && babel src --config-file ./babel.esm.config.js --out-dir es --extensions .js,.ts --out-file-extension .mjs --source-maps true",
    "build:api": "node tooling/autorest/compiler-prepare.mjs && npx autorest tooling/autorest/compiler.yaml --output-artifact:code-model-v4 && npx autorest tooling/autorest/node.yaml --output-artifact:code-model-v4",
    "build": "npm run build:api && webpack && npm run build:es",
    "docs:examples": "node tooling/docs/examples-to-md.js examples/node/*.mjs",
    "docs:api": "typedoc",
    "commitlint": "commitlint --from develop",
    "lint": "eslint . --ext .ts,.js,.mjs",
    "test": "mocha './test/unit/' './test/integration/'",
    "test:integration": "mocha './test/integration/'",
    "test:unit": "mocha './test/unit/'",
    "test:watch": "mocha './test/unit/' './test/integration/' --watch",
    "prepare": "npm run build",
    "prepublishOnly": "test/examples.sh && npm run docs:examples && npm run docs:api",
    "release": "standard-version --skip.tag --infile docs/CHANGELOG.md"
  },
  "license": "ISC",
  "keywords": [
    "API",
    "aeternity",
    "blockchain",
    "SDK"
  ],
  "dependencies": {
<<<<<<< HEAD
    "@aeternity/aepp-calldata": "^1.2.0",
    "@aeternity/argon2": "^0.0.1",
=======
    "@aeternity/aepp-calldata": "^1.3.0",
    "@aeternity/argon2-browser": "^0.1.2",
>>>>>>> a4df699f
    "@aeternity/uuid": "^0.0.1",
    "@azure/core-client": "1.6.0",
    "@azure/core-rest-pipeline": "^1.9.0",
    "@babel/runtime-corejs3": "^7.18.9",
    "@types/aes-js": "^3.1.1",
    "@types/json-bigint": "^1.0.1",
    "@types/sha.js": "^2.4.0",
    "@types/uuid": "^8.3.4",
    "@types/webextension-polyfill": "^0.9.0",
    "@types/websocket": "^1.0.5",
    "aes-js": "^3.1.2",
    "bignumber.js": "^9.0.2",
    "bip32-path": "^0.4.2",
    "blakejs": "^1.2.1",
    "bs58": "^5.0.0",
    "buffer": "^6.0.3",
    "events": "^3.3.0",
    "json-bigint": "^1.0.0",
    "process": "^0.11.10",
    "rlp": "^3.0.0",
    "sha.js": "^2.4.11",
    "tweetnacl": "^1.0.3",
    "tweetnacl-auth": "^1.0.1",
    "varuint-bitcoin": "^1.1.2",
    "websocket": "^1.0.34"
  },
  "repository": {
    "type": "git",
    "url": "https://github.com/aeternity/aepp-sdk-js"
  },
  "devDependencies": {
    "@babel/cli": "^7.18.9",
    "@babel/core": "^7.18.9",
    "@babel/node": "^7.18.9",
    "@babel/plugin-transform-runtime": "^7.18.9",
    "@babel/preset-env": "^7.18.9",
    "@babel/preset-typescript": "^7.18.6",
    "@babel/register": "^7.18.9",
    "@commitlint/cli": "^17.0.3",
    "@commitlint/config-conventional": "^17.0.3",
    "@types/chai": "^4.3.1",
    "@types/chai-as-promised": "^7.1.5",
    "@types/mocha": "^9.1.1",
    "@types/sinon": "^10.0.13",
    "@typescript-eslint/eslint-plugin": "^5.31.0",
    "@typescript-eslint/parser": "^5.31.0",
    "babel-loader": "^8.2.5",
    "babel-plugin-add-import-extension": "^1.6.0",
    "babel-plugin-import-globals": "^2.0.0",
    "babel-plugin-transform-default-named-imports": "^1.2.2",
    "chai": "^4.3.6",
    "chai-as-promised": "^7.1.1",
    "eslint": "^8.20.0",
    "eslint-config-airbnb-base": "^15.0.0",
    "eslint-config-airbnb-typescript": "^17.0.0",
    "eslint-plugin-rulesdir": "^0.2.1",
    "eslint-plugin-tsdoc": "^0.2.16",
    "mocha": "^10.0.0",
    "nyc": "^15.1.0",
    "sinon": "^14.0.0",
    "source-map": "^0.7.4",
    "standard-version": "^9.5.0",
    "ts-node": "^10.9.1",
    "typedoc": "^0.23.9",
    "typedoc-plugin-missing-exports": "^0.23.0",
    "typescript": "^4.7.4",
    "webpack": "^5.74.0",
    "webpack-bundle-analyzer": "^4.5.0",
    "webpack-cli": "^4.10.0"
  },
  "files": [
    "dist",
    "src",
    "es"
  ],
  "browserslist": {
    "node": [
      "node >= 14.19"
    ],
    "browser": [
      "> 1%",
      "last 2 versions",
      "not dead",
      "not ie 11"
    ],
    "production": [
      "node >= 14.19",
      "> 1%",
      "last 2 versions",
      "not dead",
      "not ie 11"
    ]
  },
  "engines": {
    "node": ">=14.19.0"
  }
}<|MERGE_RESOLUTION|>--- conflicted
+++ resolved
@@ -38,13 +38,8 @@
     "SDK"
   ],
   "dependencies": {
-<<<<<<< HEAD
-    "@aeternity/aepp-calldata": "^1.2.0",
+    "@aeternity/aepp-calldata": "^1.3.0",
     "@aeternity/argon2": "^0.0.1",
-=======
-    "@aeternity/aepp-calldata": "^1.3.0",
-    "@aeternity/argon2-browser": "^0.1.2",
->>>>>>> a4df699f
     "@aeternity/uuid": "^0.0.1",
     "@azure/core-client": "1.6.0",
     "@azure/core-rest-pipeline": "^1.9.0",
