{
  "name": "@aeternity/aepp-sdk",
  "version": "3.1.0",
  "description": "SDK for the æternity blockchain",
  "main": "dist/aepp-sdk.js",
  "browser": "dist/aepp-sdk.browser.js",
  "module": "es/index.js",
  "sideEffects": false,
  "scripts": {
    "build": "webpack -p",
    "build:dev": "webpack --mode=development",
    "docs:docco": "docco -t tooling/docs/markdown.jst -c /dev/null bin/*.js && docco -t tooling/docs/markdown.jst -c /dev/null && docco -t tooling/docs/markdown.jst -c /dev/null &&  rm -f docs/null && node rename-to-md.js",
    "docs:api": "node apidoc.js",
    "test": "mocha --recursive --require @babel/register",
    "test:watch": "mocha --recursive --require @babel/register --watch",
    "test-jenkins": "mocha --recursive --require @babel/register --reporter mocha-junit-reporter",
    "prepare": "npm run build",
    "genChangelog": "conventional-changelog -p angular -i CHANGELOG.md -s",
    "prepublishOnly": "npm run docs:docco && npm run docs:api"
  },
  "license": "ISC",
  "keywords": [
    "API",
    "aeternity",
    "blockchain",
    "SDK"
  ],
  "dependencies": {
    "@aeternity/bip39": "^0.1.0",
    "@babel/runtime": "^7.0.0-beta.46",
    "@stamp/it": "^1.0.3",
    "@stamp/required": "^1.0.1",
    "aes-js": "^3.1.1",
    "argon2": "^0.19.3",
    "axios": "^0.18.0",
    "bignumber.js": "^8.0.1",
    "bip32-path": "^0.4.2",
    "blakejs": "^1.1.0",
    "bs58check": "^2.1.1",
    "commander": "^2.14.1",
<<<<<<< HEAD
    "json-bigint": "^0.3.0",
=======
    "esm": "^3.0.77",
    "json-bigint": "github:davidyuk/json-bigint",
>>>>>>> 1ad86b72
    "ramda": "^0.25.0",
    "rlp": "2.1.0",
    "semver": "^5.6.0",
    "sha.js": "^2.4.11",
    "tweetnacl": "^1.0.0",
    "tweetnacl-auth": "^1.0.1",
    "uuid": "^3.3.2",
    "websocket": "^1.0.26"
  },
  "repository": {
    "type": "git",
    "url": "https://github.com/aeternity/aepp-sdk-js"
  },
  "devDependencies": {
    "@babel/cli": "^7.0.0-beta.46",
    "@babel/core": "^7.2.2",
    "@babel/node": "^7.2.2",
    "@babel/plugin-proposal-export-default-from": "^7.0.0-beta.46",
    "@babel/plugin-proposal-object-rest-spread": "^7.0.0-beta.40",
    "@babel/plugin-transform-runtime": "^7.0.0-beta.46",
    "@babel/preset-env": "^7.3.1",
    "@babel/register": "^7.0.0-beta.46",
    "babel-core": "6",
    "babel-loader": "^8.0.0-beta.2",
    "babel-plugin-ramda": "^1.6.1",
    "bufferutil": "^3.0.3",
    "chai": "^4.1.2",
    "chai-as-promised": "^7.1.1",
    "cz-conventional-changelog": "^2.1.0",
    "docco": "^0.8.0",
    "esdoc": "^1.1.0",
    "esdoc-standard-plugin": "^1.0.0",
    "eslint-config-standard": "^11.0.0",
    "eslint-config-standard-jsx": "^5.0.0",
    "eslint-import-resolver-node": "^0.3.2",
    "eslint-plugin-import": "^2.13.0",
    "eslint-plugin-node": "^7.0.1",
    "eslint-plugin-promise": "^3.8.0",
    "eslint-plugin-react": "^7.10.0",
    "eslint-plugin-standard": "^3.1.0",
    "find-cache-dir": "^2.0.0",
    "jsdoc-to-markdown": "^4.0.1",
    "mocha": "^5.0.0",
    "mocha-junit-reporter": "^1.17.0",
    "recursive-rename": "^2.0.0",
    "safe-buffer": "^5.1.2",
    "sinon": "^4.2.2",
    "source-map": "^0.7.3",
    "standard": "*",
    "standard-loader": "^6.0.1",
    "supports-color": "^5.4.0",
    "uglify-es": "^3.3.9",
    "webpack": "^4.20.1",
    "webpack-bundle-analyzer": "^3.3.2",
    "webpack-cli": "^3.1.2",
    "worker-farm": "^1.6.0"
  },
  "config": {
    "commitizen": {
      "path": "./node_modules/cz-conventional-changelog"
    }
  }
}<|MERGE_RESOLUTION|>--- conflicted
+++ resolved
@@ -38,12 +38,8 @@
     "blakejs": "^1.1.0",
     "bs58check": "^2.1.1",
     "commander": "^2.14.1",
-<<<<<<< HEAD
-    "json-bigint": "^0.3.0",
-=======
     "esm": "^3.0.77",
     "json-bigint": "github:davidyuk/json-bigint",
->>>>>>> 1ad86b72
     "ramda": "^0.25.0",
     "rlp": "2.1.0",
     "semver": "^5.6.0",
