--- conflicted
+++ resolved
@@ -20,13 +20,10 @@
 import { assert, expect } from 'chai'
 import * as Crypto from '../../es/utils/crypto'
 
-<<<<<<< HEAD
-import { addressToHex, encodeBase58Check } from '../../es/utils/crypto'
+import { buildTxHash, unpackTx } from '../../es/tx/builder'
+import { encryptData, decryptData, addressToHex, encodeBase58Check } from '../../es/utils/crypto'
 import { encryptData } from '../../es/utils/crypto'
 import { decryptData } from '../../es/utils/crypto'
-=======
-import { buildTxHash, unpackTx } from '../../es/tx/builder'
->>>>>>> acba1337
 
 // These keys are fixations for the encryption lifecycle tests and will
 // not be used for signing
@@ -160,7 +157,11 @@
     const fromHexAddress = 'ak_' + Crypto.encodeBase58Check(Buffer.from(hex.slice(2), 'hex'))
     fromHexAddress.should.be.equal(address)
   })
-<<<<<<< HEAD
+  it('Can produce tx hash', () => {
+    const rlpEncodedTx = unpackTx(txRaw).rlpEncoded
+    buildTxHash(txRaw).should.be.equal(expectedHash)
+    buildTxHash(rlpEncodedTx).should.be.equal(expectedHash)
+  })
   describe('Encrypt data using nacl box asymmetric encryption', async () => {
     const { publicKey, secretKey } = Crypto.generateKeyPair()
     const msgString = 'Test string'
@@ -186,11 +187,5 @@
       const isNull = decryptedBuffer === null && decryptedString === null
       isNull.should.be.equal(true)
     })
-=======
-  it('Can produce tx hash', () => {
-    const rlpEncodedTx = unpackTx(txRaw).rlpEncoded
-    buildTxHash(txRaw).should.be.equal(expectedHash)
-    buildTxHash(rlpEncodedTx).should.be.equal(expectedHash)
->>>>>>> acba1337
   })
 })