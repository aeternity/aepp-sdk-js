--- conflicted
+++ resolved
@@ -299,19 +299,12 @@
     })
 
     it('Can deploy using AEVM', async () => {
-<<<<<<< HEAD
-      const deployStatic = await contractObject.methods.init.get('123', 1, 'hahahaha', { backend: 'fate' }).catch(e => console.log(e))
-      deployStatic.should.be.an('object')
-      deployed = await contractObject.methods.init('123', 1, 'hahahaha', { backend: 'fate' }).catch(async e => console.log(await e.verifyTx()))
-      deployed.should.be.an('object')
-=======
       await contractObject.compile({ backend: 'aevm' })
       const deployStatic = await contractObject.methods.init.get('123', 1, 'hahahaha', { backend: 'aevm' })
       deployStatic.should.be.an('object')
       deployed = await contractObject.methods.init('123', 1, 'hahahaha', { backend: 'aevm' })
       deployed.should.be.an('object')
       await contractObject.compile()
->>>>>>> c1854bfb
     })
 
     it('Deploy contract before compile', async () => {
