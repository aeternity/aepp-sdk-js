/*
 * ISC License (ISC)
 * Copyright (c) 2018 aeternity developers
 *
 *  Permission to use, copy, modify, and/or distribute this software for any
 *  purpose with or without fee is hereby granted, provided that the above
 *  copyright notice and this permission notice appear in all copies.
 *
 *  THE SOFTWARE IS PROVIDED "AS IS" AND THE AUTHOR DISCLAIMS ALL WARRANTIES WITH
 *  REGARD TO THIS SOFTWARE INCLUDING ALL IMPLIED WARRANTIES OF MERCHANTABILITY
 *  AND FITNESS. IN NO EVENT SHALL THE AUTHOR BE LIABLE FOR ANY SPECIAL, DIRECT,
 *  INDIRECT, OR CONSEQUENTIAL DAMAGES OR ANY DAMAGES WHATSOEVER RESULTING FROM
 *  LOSS OF USE, DATA OR PROFITS, WHETHER IN AN ACTION OF CONTRACT, NEGLIGENCE OR
 *  OTHER TORTIOUS ACTION, ARISING OUT OF OR IN CONNECTION WITH THE USE OR
 *  PERFORMANCE OF THIS SOFTWARE.
 */

import { describe, it, before } from 'mocha'
import { configure, plan, ready } from './'

const identityContract = `
contract Identity =
  type state = ()
  function main(x : int) = x
`

const stateContract = `
contract StateContract =
  record state = { value: string }
  public function init(value) : state = { value = value }
  public function retrieve() = state.value
`

<<<<<<< HEAD
const callIdentyExample = `
contract StateContract =
  function main : int => int
  function __call() = main(42)
`

const identityContractByteCode = 'cb_PrYsBBtixiciNyCyavZheKqeu4ADSKyu8jftRmVstB58vKJfTjEJbgJYgqZpvWxgyWk94RuJLnAeFJi4WcC4bQwdZHZZrsktCyjoWW6RXFCF6xPa1g5EDZtau3TZtzA7d5z5ZG8gzSCaDD8fPyBx8C6wfzDgE5w9j5waTHD1bQqtMXFXZ4MPrY6K5oi7afEBqLEeDzAeSWABaDYvJsysunTRsiztpGy4jUbkV7bh7v9mtVTMkNiv9Vf9EocF3rDjMy1abRgsxJrSV9MhTo3xRAmRbDQb3hDD6H4NRFLY5ghVDAVxcCHDQgfJGKSjqBZPB2qMsCRESDjywU2gxwmi9e164ysK2UcLuxSUXzPMk6mDhFQiDt29StpwmE5Py3U3BDvEA8mtp7Bv7e6YyshHgWAc26d4PLQkKr5hx7RcYucQtSrVh47sHTzBHCaFP5k4RGzGdrme4v8npsLKggcGU5TgPfLbAQUR8kCQRZr8XFn7p59foAxw4SM6xEtvNuXqpA8fPh96D8So7bJVJ2Zn7cTfABgPPf4ADEWAxwnbgtGzzDqzHhuU4PbXAFZLZZo2xy22dEHRcvvrJqVjTuwyz2EMQcBAsjRynf4TaUehnBCEAmViasikh11yEwwsoSj8usarRurfaT2AvRMx7hv6nK8GrdbSQUyLJk2RRdrpNorYhpyHhBeBj69HTVZTTY87F4c92PndQPXm51HuHetd7fgFxbVZTy1nTgANM16qJJVgAk9xjLVoRncP6Eveh8SHuxCbXR5EqxsMFMZExrEFgeFDF7Z7n4DKwiVFjG5MyWJNYQFn5NCUhapY1PLjecPU4p5k5nLd1BVyZpL5MqtRhFcwmK4RMT73koTvgj5GAb5WocPEntZgPKnPkr8EGzj9ZMwMwd8AkaEwqtocmHhxeqGRjjRsZjEACD3LRoPYEaU17ydBpKxiVWqytADkgC1bHtZmfKPqdTQAjvpWpgy2BDDwMBjs7sFVMsV44vi47oLep9pgAt5ofoZmaEm4jbdnnvKQq9owQ5QE4o2WHuKVLBCnfHALT4dpyWtpJVq5ajpjUADCEyZqhwoW1rmnaT9MjM7Zt6ohTc8tM2zrCPVu6a7XbqmgZjz69wKza65t78AWow7t1Ry4yhegRJ6SiPtTn3wYRhKHSJc7z4iRz7WnnuLyZXLd63pp6jvF8XtDT4gjt2fdGEvgdX9jdDimdbXhkmScXbNk4gbwzvzZheKwknhhgTpMnopG9Y5zrMj62v4Py9YsYJkqW1Hs1kfeTRGiwxF2KmPP3ysTUQ1PE6oTRSwLsZVbVGxjhmtTyR4Fa4U9Cr1yBfUtSKy1kntPCKyx3TfouKy44V4tCLRdZGyr2rfuzw6k9ppP2Uh9MnDnt'

=======
>>>>>>> 9c252f93
plan(1000000000)

describe('Contract', function () {
  configure(this)

  let contract
  let bytecode
  let deployed
<<<<<<< HEAD
  let identityCompiled
=======
  let compiledIdentity
>>>>>>> 9c252f93

  before(async function () {
    contract = await ready(this)
  })

  describe.only('precompiled bytecode', () => {
    it('can be invoked', async () => {
      compiledIdentity = await contract.contractCompile(identityContract)
      const result = await contract.contractCallStatic(compiledIdentity.bytecode, 'sophia', 'main', { args: '(42)' })
      return result.decode('int').should.eventually.become({
        type: 'word',
        value: 42
      })
    })

    it('can be invoked using type-check', async () => {
      const result = await contract.contractCallStatic(identityContractByteCode, 'sophia', 'main', { call: callIdentyExample  })
      return result.decode('int').should.eventually.become({
        type: 'word',
        value: 42
      })
    })

    it('can be deployed', async () => {
      return contract.contractDeploy(compiledIdentity.bytecode, 'sophia').should.eventually.have.property('address')
    })
  })

  it('compiles Sophia code', async () => {
    bytecode = await contract.contractCompile(identityContract)
    return bytecode.should.have.property('bytecode')
  })

  it('invokes function against compiled code', async () => {
    const result = await bytecode.call('main', { args: '42' })
    return result.decode('int').should.eventually.become({
      type: 'word',
      value: 42
    })
  })

  it('invokes function with type-check against compiled code', async () => {
    const result = await bytecode.call('main', { call: callIdentyExample })
    return result.decode('int').should.eventually.become({
      type: 'word',
      value: 42
    })
  })

  it('deploys compiled contracts', async () => {
    deployed = await bytecode.deploy()
    return deployed.should.have.property('address')
  })

  it('calls deployed contracts', async () => {
    const result = await deployed.call('main', { args: '42' })
    return result.decode('int').should.eventually.become({
      type: 'word',
      value: 42
    })
  })

  it('type:check call deployed contracts', async () => {
    const result = await deployed.call('main', { call: callIdentyExample })
    return result.decode('int').should.eventually.become({
      type: 'word',
      value: 42
    })
  })

  it('initializes contract state', async () => {
    const data = `"Hello World!"`
    return contract.contractCompile(stateContract)
      .then(bytecode => bytecode.deploy({ initState: data }))
      .then(deployed => deployed.call('retrieve'))
      .then(result => result.decode('string'))
      .catch(e => { console.log(e); throw e })
      .should.eventually.become({
        type: 'string',
        value: 'Hello World!'
      })
  })
})<|MERGE_RESOLUTION|>--- conflicted
+++ resolved
@@ -31,8 +31,7 @@
   public function retrieve() = state.value
 `
 
-<<<<<<< HEAD
-const callIdentyExample = `
+const callIdentityExample = `
 contract StateContract =
   function main : int => int
   function __call() = main(42)
@@ -40,8 +39,6 @@
 
 const identityContractByteCode = 'cb_PrYsBBtixiciNyCyavZheKqeu4ADSKyu8jftRmVstB58vKJfTjEJbgJYgqZpvWxgyWk94RuJLnAeFJi4WcC4bQwdZHZZrsktCyjoWW6RXFCF6xPa1g5EDZtau3TZtzA7d5z5ZG8gzSCaDD8fPyBx8C6wfzDgE5w9j5waTHD1bQqtMXFXZ4MPrY6K5oi7afEBqLEeDzAeSWABaDYvJsysunTRsiztpGy4jUbkV7bh7v9mtVTMkNiv9Vf9EocF3rDjMy1abRgsxJrSV9MhTo3xRAmRbDQb3hDD6H4NRFLY5ghVDAVxcCHDQgfJGKSjqBZPB2qMsCRESDjywU2gxwmi9e164ysK2UcLuxSUXzPMk6mDhFQiDt29StpwmE5Py3U3BDvEA8mtp7Bv7e6YyshHgWAc26d4PLQkKr5hx7RcYucQtSrVh47sHTzBHCaFP5k4RGzGdrme4v8npsLKggcGU5TgPfLbAQUR8kCQRZr8XFn7p59foAxw4SM6xEtvNuXqpA8fPh96D8So7bJVJ2Zn7cTfABgPPf4ADEWAxwnbgtGzzDqzHhuU4PbXAFZLZZo2xy22dEHRcvvrJqVjTuwyz2EMQcBAsjRynf4TaUehnBCEAmViasikh11yEwwsoSj8usarRurfaT2AvRMx7hv6nK8GrdbSQUyLJk2RRdrpNorYhpyHhBeBj69HTVZTTY87F4c92PndQPXm51HuHetd7fgFxbVZTy1nTgANM16qJJVgAk9xjLVoRncP6Eveh8SHuxCbXR5EqxsMFMZExrEFgeFDF7Z7n4DKwiVFjG5MyWJNYQFn5NCUhapY1PLjecPU4p5k5nLd1BVyZpL5MqtRhFcwmK4RMT73koTvgj5GAb5WocPEntZgPKnPkr8EGzj9ZMwMwd8AkaEwqtocmHhxeqGRjjRsZjEACD3LRoPYEaU17ydBpKxiVWqytADkgC1bHtZmfKPqdTQAjvpWpgy2BDDwMBjs7sFVMsV44vi47oLep9pgAt5ofoZmaEm4jbdnnvKQq9owQ5QE4o2WHuKVLBCnfHALT4dpyWtpJVq5ajpjUADCEyZqhwoW1rmnaT9MjM7Zt6ohTc8tM2zrCPVu6a7XbqmgZjz69wKza65t78AWow7t1Ry4yhegRJ6SiPtTn3wYRhKHSJc7z4iRz7WnnuLyZXLd63pp6jvF8XtDT4gjt2fdGEvgdX9jdDimdbXhkmScXbNk4gbwzvzZheKwknhhgTpMnopG9Y5zrMj62v4Py9YsYJkqW1Hs1kfeTRGiwxF2KmPP3ysTUQ1PE6oTRSwLsZVbVGxjhmtTyR4Fa4U9Cr1yBfUtSKy1kntPCKyx3TfouKy44V4tCLRdZGyr2rfuzw6k9ppP2Uh9MnDnt'
 
-=======
->>>>>>> 9c252f93
 plan(1000000000)
 
 describe('Contract', function () {
@@ -50,11 +47,6 @@
   let contract
   let bytecode
   let deployed
-<<<<<<< HEAD
-  let identityCompiled
-=======
-  let compiledIdentity
->>>>>>> 9c252f93
 
   before(async function () {
     contract = await ready(this)
@@ -62,8 +54,7 @@
 
   describe.only('precompiled bytecode', () => {
     it('can be invoked', async () => {
-      compiledIdentity = await contract.contractCompile(identityContract)
-      const result = await contract.contractCallStatic(compiledIdentity.bytecode, 'sophia', 'main', { args: '(42)' })
+      const result = await contract.contractCallStatic(identityContractByteCode, 'sophia', 'main', { args: '(42)' })
       return result.decode('int').should.eventually.become({
         type: 'word',
         value: 42
@@ -71,7 +62,7 @@
     })
 
     it('can be invoked using type-check', async () => {
-      const result = await contract.contractCallStatic(identityContractByteCode, 'sophia', 'main', { call: callIdentyExample  })
+      const result = await contract.contractCallStatic(identityContractByteCode, 'sophia', 'main', { call: callIdentityExample  })
       return result.decode('int').should.eventually.become({
         type: 'word',
         value: 42
@@ -79,7 +70,7 @@
     })
 
     it('can be deployed', async () => {
-      return contract.contractDeploy(compiledIdentity.bytecode, 'sophia').should.eventually.have.property('address')
+      return contract.contractDeploy(identityContractByteCode, 'sophia').should.eventually.have.property('address')
     })
   })
 
@@ -97,7 +88,7 @@
   })
 
   it('invokes function with type-check against compiled code', async () => {
-    const result = await bytecode.call('main', { call: callIdentyExample })
+    const result = await bytecode.call('main', { call: callIdentityExample })
     return result.decode('int').should.eventually.become({
       type: 'word',
       value: 42
@@ -118,7 +109,7 @@
   })
 
   it('type:check call deployed contracts', async () => {
-    const result = await deployed.call('main', { call: callIdentyExample })
+    const result = await deployed.call('main', { call: callIdentityExample })
     return result.decode('int').should.eventually.become({
       type: 'word',
       value: 42
