/*
 * ISC License (ISC)
 * Copyright (c) 2018 aeternity developers
 *
 *  Permission to use, copy, modify, and/or distribute this software for any
 *  purpose with or without fee is hereby granted, provided that the above
 *  copyright notice and this permission notice appear in all copies.
 *
 *  THE SOFTWARE IS PROVIDED "AS IS" AND THE AUTHOR DISCLAIMS ALL WARRANTIES WITH
 *  REGARD TO THIS SOFTWARE INCLUDING ALL IMPLIED WARRANTIES OF MERCHANTABILITY
 *  AND FITNESS. IN NO EVENT SHALL THE AUTHOR BE LIABLE FOR ANY SPECIAL, DIRECT,
 *  INDIRECT, OR CONSEQUENTIAL DAMAGES OR ANY DAMAGES WHATSOEVER RESULTING FROM
 *  LOSS OF USE, DATA OR PROFITS, WHETHER IN AN ACTION OF CONTRACT, NEGLIGENCE OR
 *  OTHER TORTIOUS ACTION, ARISING OUT OF OR IN CONNECTION WITH THE USE OR
 *  PERFORMANCE OF THIS SOFTWARE.
 */

import { describe, it, before } from 'mocha'
import { BaseAe, configure, plan, ready } from './'
import { decode } from '../../es/tx/builder/helpers'

import * as R from 'ramda'

const identityContract = `
contract Identity =
 entrypoint main(x : int) = x
`
const stateContract = `
contract StateContract =
  record state = { value: string }
  entrypoint init(value) : state = { value = value }
  entrypoint retrieve() : string = state.value
`
const libContract = `
namespace TestLib =
  function sum(x: int, y: int) : int = x + y
`
const contractWithLib = `
include "testLib"
contract Voting =
  entrypoint sumNumbers(x: int, y: int) : int = TestLib.sum(x, y)
`
const testContract = `
namespace Test =
  function double(x: int): int = x*2


contract Voting =
  entrypoint test : () => int

include "testLib"
contract StateContract =
  type number = int
  record state = { value: string, key: number, testOption: option(string) }
  record yesEr = { t: number}
  
  datatype dateUnit = Year | Month | Day
  
  entrypoint init(value: string, key: int, testOption: option(string)) : state = { value = value, key = key, testOption = testOption }
  entrypoint retrieve() : string*int = (state.value, state.key)

  entrypoint intFn(a: int) : int = a
  payable entrypoint stringFn(a: string) : string = a
  entrypoint boolFn(a: bool) : bool = a
  entrypoint addressFn(a: address) : address = a
  entrypoint contractAddress (ct: address) : address = ct
  entrypoint accountAddress (ak: address) : address = ak

  entrypoint tupleFn (a: string*int) : string*int = a
  entrypoint tupleInTupleFn (a: (string*string)*int) : (string*string)*int = a
  entrypoint tupleWithList (a: list(int)*int) : list(int)*int = a
  
  entrypoint listFn(a: list(int)) : list(int) = a
  entrypoint listInListFn(a: list(list(int))) : list(list(int)) = a
  
  entrypoint mapFn(a: map(address, string*int)) : map(address, string*int) = a
  entrypoint mapOptionFn(a: map(address, string*option(int))) : map(address, string*option(int)) = a
  
  entrypoint getRecord() : state = state
  stateful entrypoint setRecord(s: state) = put(s)
  
  entrypoint intOption(s: option(int)) : option(int) = s
  entrypoint listOption(s: option(list(int*string))) : option(list(int*string)) = s
  
  entrypoint testFn(a: list(int), b: bool) : list(int)*bool = (a, b)
  entrypoint approve(tx_id: int, voting_contract: Voting) : int = tx_id
  
  entrypoint hashFn(s: hash): hash = s
  entrypoint signatureFn(s: signature): signature = s
  entrypoint bytesFn(s: bytes(32)): bytes(32) = s
  
  entrypoint usingExternalLib(s: int): int = Test.double(s)
  
  entrypoint datTypeFn(s: dateUnit): dateUnit = s
`

const encodedNumberSix = 'cb_DA6sWJo='
const filesystem = {
  testLib: libContract
}
plan('1000000000000000000000')

describe('Contract', function () {
  configure(this)

  let contract
  let bytecode
  let deployed

  before(async function () {
    contract = await ready(this, true, true)
  })

  it('precompiled bytecode can be deployed', async () => {
    const { version, consensusProtocolVersion } = contract.getNodeInfo()
    console.log(`Node => ${version}, consensus => ${consensusProtocolVersion}, compiler => ${contract.compilerVersion}`)
    const code = await contract.contractCompile(identityContract)
    return contract.contractDeploy(code.bytecode, identityContract).should.eventually.have.property('address')
  })

  it('compiles Sophia code', async () => {
    bytecode = await contract.contractCompile(identityContract)
    return bytecode.should.have.property('bytecode')
  })

  it('deploy static compiled contract', async () => {
    const res = await bytecode.deployStatic([])
    res.result.should.have.property('gasUsed')
    res.result.should.have.property('returnType')
  })

  it('deploys compiled contracts', async () => {
    deployed = await bytecode.deploy([])
    return deployed.should.have.property('address')
  })

  it('Deploy/Call/Dry-run contract using callData', async () => {
    const callArg = 1
    const { bytecode } = await contract.contractCompile(identityContract)
    const callDataDeploy = await contract.contractEncodeCall(identityContract, 'init', [])
    const callDataCall = await contract.contractEncodeCall(identityContract, 'main', [callArg.toString()])

    const deployStatic = await contract.contractCallStatic(identityContract, null, 'init', callDataDeploy, { bytecode })
    deployStatic.result.should.have.property('gasUsed')
    deployStatic.result.should.have.property('returnType')

    const deployed = await contract.contractDeploy(bytecode, identityContract, callDataDeploy)
    deployed.result.should.have.property('gasUsed')
    deployed.result.should.have.property('returnType')
    deployed.should.have.property('address')

    const callStaticRes = await contract.contractCallStatic(identityContract, deployed.address, 'main', callDataCall)
    callStaticRes.result.should.have.property('gasUsed')
    callStaticRes.result.should.have.property('returnType')
    const decodedCallStaticResult = await callStaticRes.decode()
    decodedCallStaticResult.should.be.equal(callArg)

    const callRes = await contract.contractCall(identityContract, deployed.address, 'main', callDataCall)
    callRes.result.should.have.property('gasUsed')
    callRes.result.should.have.property('returnType')
    const decodedCallResult = await callRes.decode()
    decodedCallResult.should.be.equal(callArg)
  })

  it('Deploy and call contract on specific account', async () => {
    const current = await contract.address()
    const onAccount = contract.addresses().find(acc => acc !== current)

    const deployed = await bytecode.deploy([], { onAccount })
    deployed.result.callerId.should.be.equal(onAccount)
    const callRes = await deployed.call('main', ['42'])
    callRes.result.callerId.should.be.equal(onAccount)
    const callStaticRes = await deployed.callStatic('main', ['42'])
    callStaticRes.result.callerId.should.be.equal(onAccount)
  })

  it('Call-Static deploy transaction', async () => {
    const compiled = bytecode.bytecode
    const res = await contract.contractCallStatic(identityContract, null, 'init', [], { bytecode: compiled })
    res.result.should.have.property('gasUsed')
    res.result.should.have.property('returnType')
  })

  it('Dry-run without accounts', async () => {
    const client = await BaseAe()
    client.removeAccount('ak_2a1j2Mk9YSmC1gioUq4PWRm3bsv887MbuRVwyv4KaUGoR1eiKi')
    client.addresses().length.should.be.equal(0)
    const address = await client.address().catch(e => false)
    address.should.be.equal(false)
    const { result } = await client.contractCallStatic(identityContract, deployed.address, 'main', ['42'])
    result.callerId.should.be.equal(client.Ae.defaults.dryRunAccount.pub)
  })

  it('calls deployed contracts', async () => {
    const result = await deployed.call('main', ['42'])
    return result.decode().should.eventually.become(42)
  })

  it('calls deployed contracts static', async () => {
    const result = await deployed.callStatic('main', ['42'])
    return result.decode().should.eventually.become(42)
  })

  it('initializes contract state', async () => {
    const data = '"Hello World!"'
    return contract.contractCompile(stateContract)
      .then(bytecode => bytecode.deploy([data]))
      .then(deployed => deployed.call('retrieve'))
      .then(result => result.decode())
      .catch(e => {
        console.log(e)
        throw e
      })
      .should.eventually.become('Hello World!')
  })
  describe('Namespaces', () => {
    let deployed
    it('Can compiler contract with external deps', async () => {
      const filesystem = {
        testLib: libContract
      }
      const compiled = await contract.contractCompile(contractWithLib, { filesystem })
      compiled.should.have.property('bytecode')
    })
    it('Throw error when try to compile contract without providing external deps', async () => {
      try {
        await contract.contractCompile(contractWithLib)
      } catch (e) {
        e.message.indexOf('Couldn\'t find include file').should.not.be.equal(-1)
      }
    })
    it('Can deploy contract with external deps', async () => {
      const filesystem = {
        testLib: libContract
      }
      const compiled = await contract.contractCompile(contractWithLib, { filesystem })
      deployed = await compiled.deploy()
      deployed.should.have.property('address')

      const deployedStatic = await compiled.deployStatic([])
      deployedStatic.result.should.have.property('gasUsed')
      deployedStatic.result.should.have.property('returnType')

      const encodedCallData = await compiled.encodeCall('sumNumbers', ['1', '2'])
      encodedCallData.indexOf('cb_').should.not.be.equal(-1)
    })
    it('Can call contract with external deps', async () => {
      const callResult = await deployed.call('sumNumbers', ['1', '2'])
      const decoded = await callResult.decode()
      decoded.should.be.equal(3)

      const callStaticResult = await deployed.callStatic('sumNumbers', ['1', '2'])
      const decoded2 = await callStaticResult.decode()
      decoded2.should.be.equal(3)
    })
  })

  describe('Sophia Compiler', function () {
    it('compile', async () => {
      const code = await contract.compileContractAPI(identityContract)
      const prefix = code.slice(0, 2)
      const isString = typeof code === 'string'
      prefix.should.be.equal('cb')
      isString.should.be.equal(true)
    })
    it('get contract ACI', async () => {
      const aci = await contract.contractGetACI(identityContract)
      aci.should.have.property('interface')
    })
    it('encode call-data', async () => {
      const encoded = await contract.contractEncodeCallDataAPI(identityContract, 'init', [])
      const prefix = encoded.slice(0, 2)
      const isString = typeof encoded === 'string'
      prefix.should.be.equal('cb')
      isString.should.be.equal(true)
    })
    it('decode call-data', async () => {
      return contract.contractDecodeCallResultAPI(identityContract, 'main', encodedNumberSix, 'ok', { backend: 'fate' }).should.eventually.become(6)
    })
    it('Use invalid compiler url', async () => {
      try {
        const cloned = R.clone(contract)
        await cloned.setCompilerUrl('https://compiler.aepps.comas')
      } catch (e) {
        e.message.should.be.equal('Compiler do not respond')
      }
    })
  })

  describe('Contract ACI Interface', function () {
    let contractObject

    it('Generate ACI object', async () => {
      contractObject = await contract.getContractInstance(testContract, { filesystem, opt: { ttl: 0 } })
      contractObject.should.have.property('interface')
      contractObject.should.have.property('aci')
      contractObject.should.have.property('source')
      contractObject.should.have.property('compiled')
      contractObject.should.have.property('deployInfo')
      contractObject.should.have.property('compile')
      contractObject.should.have.property('call')
      contractObject.should.have.property('deploy')
      contractObject.options.ttl.should.be.equal(0)
      contractObject.options.should.have.property('filesystem')
      contractObject.options.filesystem.should.have.property('testLib')
      const functionsFromACI = contractObject.aci.functions.map(({ name }) => name)
      const methods = Object.keys(contractObject.methods)
      R.equals(methods, functionsFromACI).should.be.equal(true)
    })
    it('Compile contract', async () => {
      await contractObject.compile()
      const isCompiled = contractObject.compiled.length && contractObject.compiled.slice(0, 3) === 'cb_'
      isCompiled.should.be.equal(true)
    })
    it('Dry-run deploy fn', async () => {
      const res = await contractObject.methods.init.get('123', 1, 'hahahaha')
      res.result.should.have.property('gasUsed')
      res.result.should.have.property('returnType')
    })
    it('Dry-run deploy fn on specific account', async () => {
      const current = await contract.address()
      const onAccount = contract.addresses().find(acc => acc !== current)
      const { result } = await contractObject.methods.init.get('123', 1, 'hahahaha', { onAccount })
      result.should.have.property('gasUsed')
      result.should.have.property('returnType')
      result.callerId.should.be.equal(onAccount)
    })

    it('Can deploy/call using AEVM', async () => {
      await contractObject.compile({ backend: 'aevm' })
      const deployStatic = await contractObject.methods.init.get('123', 1, 'hahahaha', { backend: 'aevm' })
      deployStatic.should.be.an('object')
      deployed = await contractObject.methods.init('123', 1, 'hahahaha', { backend: 'aevm' })
      deployed.should.be.an('object')
      const { result } = await contractObject.methods.intFn(123, { backend: 'aevm' })
      result.should.have.property('gasUsed')
      result.should.have.property('returnType')
      await contractObject.compile()
    })

    it('Deploy contract before compile', async () => {
      contractObject.compiled = null
      await contractObject.methods.init('123', 1, 'hahahaha')
      const isCompiled = contractObject.compiled.length && contractObject.compiled.slice(0, 3) === 'cb_'
      isCompiled.should.be.equal(true)
    })
<<<<<<< HEAD
    it('Generate ACI object with corresponding bytecode', async () => {
      await contract.getContractInstance(testContract, { contractAddress: contractObject.deployInfo.address, filesystem, opt: { ttl: 0 } })
    })
    it('Generate ACI object with not corresponding bytecode', async () => {
      try {
        await contract.getContractInstance(identityContract, { contractAddress: contractObject.deployInfo.address, opt: { ttl: 0 } })
      } catch (e) {
        e.message.should.be.equal('Contract source do not correspond to the contract bytecode deployed on the chain')
      }
    })
    it('Generate ACI object with not corresponding bytecode and force this check', async () => {
      await contract.getContractInstance(identityContract, { forceCodeCheck: true, contractAddress: contractObject.deployInfo.address, opt: { ttl: 0 } })
    })
    it('Throw error on creating contract instance with invalid contractAddress', async () => {
=======
    it.skip('Throw error on creating contract instance with invalid contractAddress', async () => {
>>>>>>> 47cdcbfe
      try {
        await contract.getContractInstance(testContract, { filesystem, contractAddress: 'ct_asdasdasd', opt: { ttl: 0 } })
      } catch (e) {
        e.message.should.be.equal('Invalid contract address')
      }
    })
    it.skip('Throw error on creating contract instance with contract address which is not found on-chain', async () => {
      const contractAddress = 'ct_ptREMvyDbSh1d38t4WgYgac5oLsa2v9xwYFnG7eUWR8Er5cmT'
      try {
        await contract.getContractInstance(testContract, { filesystem, contractAddress, opt: { ttl: 0 } })
      } catch (e) {
        e.message.should.be.equal(`Contract with address ${contractAddress} not found on-chain`)
      }
    })
    it.skip('Throw error on creating contract instance with using a bytecode which is different from one deployed on-chain', async () => {
      try {
        await contract.getContractInstance(identityContract, { contractAddress: contractObject.deployInfo.address, opt: { ttl: 0 } })
      } catch (e) {
        e.message.should.be.equal('Contract source do not correspond to the contract source deploying on the chain')
      }
    })
    it.skip('Force throwing error on creating contract instance with using a bytecode which is different from one deployed on-chain', async () => {
      const cInstance = await contract.getContractInstance(identityContract, { forceCodeCheck: true, contractAddress: contractObject.deployInfo.address, opt: { ttl: 0 } })
      cInstance.should.have.property('interface')
      cInstance.should.have.property('aci')
      cInstance.should.have.property('source')
    })
    it('Fail on paying to not payable function', async () => {
      const amount = 100
      try {
        await contractObject.methods.intFn.send(1, { amount })
      } catch (e) {
        e.message.should.be.equal(`You try to pay "${amount}" to function "intFn" which is not payable. Only payable function can accept tokens`)
      }
    })
    it('Can pay to payable function', async () => {
      const contractBalance = await contract.balance(contractObject.deployInfo.address)
      await contractObject.methods.stringFn.send('1', { amount: 100 })
      const balanceAfter = await contract.balance(contractObject.deployInfo.address)
      balanceAfter.should.be.equal(`${+contractBalance + 100}`)
    })
    it('Call contract on specific account', async () => {
      const current = await contract.address()
      const onAccount = contract.addresses().find(acc => acc !== current)
      const { result } = await contractObject.methods.intFn('123', { onAccount })
      result.callerId.should.be.equal(onAccount)
    })
    describe('Arguments Validation and Casting', function () {
      describe('INT', function () {
        it('Invalid', async () => {
          try {
            await contractObject.methods.intFn('asd')
          } catch (e) {
            e.message.should.be.equal('"Argument" at position 0 fails because [Value "[asd]" at path: [0] not a number]')
          }
        })
        it('Valid', async () => {
          const { decodedResult } = await contractObject.methods.intFn(1)
          decodedResult.toString().should.be.equal('1')
        })
      })
      describe('STRING', function () {
        it('Invalid', async () => {
          try {
            await contractObject.methods.stringFn(123)
          } catch (e) {
            e.message.should.be.equal('"Argument" at position 0 fails because [Value "123" at path: [0] not a string]')
          }
        })
        it('Valid', async () => {
          const { decodedResult } = await contractObject.methods.stringFn('string')
          decodedResult.should.be.equal('string')
        })
      })
      describe('ADDRESS', function () {
        it('Invalid address', async () => {
          try {
            await contractObject.methods.addressFn('asdasasd')
          } catch (e) {
            e.message.should.be.equal('"Argument" at position 0 fails because ["[asdasasd]" with value "asdasasd" fails to match the required pattern: /^(ak_|ct_|ok_|oq_)/]')
          }
        })
        it('Invalid address type', async () => {
          try {
            await contractObject.methods.addressFn(333)
          } catch (e) {
            e.message.should.be.equal('"Argument" at position 0 fails because [Value "333" at path: [0] not a string]')
          }
        })
        it('Return address', async () => {
          const { decodedResult } = await contractObject.methods.accountAddress(await contract.address())
          decodedResult.should.be.equal(await contract.address())
        })
        it('Valid', async () => {
          const { decodedResult } = await contractObject.methods.addressFn('ak_2ct6nMwmRnyGX6jPhraFPedZ5bYp1GXqpvnAq5LXeL5TTPfFif')
          decodedResult.should.be.equal('ak_2ct6nMwmRnyGX6jPhraFPedZ5bYp1GXqpvnAq5LXeL5TTPfFif')
        })
      })
      describe('TUPLE', function () {
        it('Invalid type', async () => {
          try {
            await contractObject.methods.tupleFn('asdasasd')
          } catch (e) {
            e.message.should.be.equal('"Argument" at position 0 fails because [Value "[asdasasd]" at path: [0] not a array]')
          }
        })
        it('Invalid tuple prop type', async () => {
          try {
            await contractObject.methods.tupleFn([1, 'string'])
          } catch (e) {
            e.message.should.be.equal('"Argument" at position 0 fails because ["[1,string]" at position 0 fails because [Value "1" at path: [0,0] not a string], "[1,string]" at position 1 fails because [Value "1" at path: [0,1] not a number]]')
          }
        })
        it('Required tuple prop', async () => {
          try {
            await contractObject.methods.tupleFn([1])
          } catch (e) {
            e.message.should.be.equal('"Argument" at position 0 fails because ["[1]" at position 0 fails because [Value "1" at path: [0,0] not a string], "[1]" does not contain 1 required value(s)]')
          }
        })
        it('Wrong type in list inside tuple', async () => {
          try {
            await contractObject.methods.tupleWithList([[true], 1])
          } catch (e) {
            e.message.should.be.equal('"Argument" at position 0 fails because ["[true,1]" at position 0 fails because ["0" at position 0 fails because [Value "0" at path: [0,0,0] not a number]]]')
          }
        })
        it('Wrong type in tuple inside tuple', async () => {
          try {
            await contractObject.methods.tupleInTupleFn([['str', 1], 1])
          } catch (e) {
            e.message.should.be.equal('"Argument" at position 0 fails because ["[str,1,1]" at position 0 fails because ["Tuple argument" at position 1 fails because [Value "1" at path: [0,0,1] not a string]]]')
          }
        })
        it('Valid', async () => {
          const { decodedResult } = await contractObject.methods.tupleFn(['test', 1])
          JSON.stringify(decodedResult).should.be.equal(JSON.stringify(['test', 1]))
        })
      })
      describe('LIST', function () {
        it('Invalid type', async () => {
          try {
            await contractObject.methods.listFn('asdasasd')
          } catch (e) {
            e.message.should.be.equal('"Argument" at position 0 fails because [Value "[asdasasd]" at path: [0] not a array]')
          }
        })
        it('Invalid list element type', async () => {
          try {
            await contractObject.methods.listFn([1, 'string'])
          } catch (e) {
            e.message.should.be.equal('"Argument" at position 0 fails because ["[1,string]" at position 1 fails because [Value "1" at path: [0,1] not a number]]')
          }
        })
        it('Invalid list element type nested', async () => {
          try {
            await contractObject.methods.listInListFn([['childListWronmgElement'], 'parentListWrongElement'])
          } catch (e) {
            e.message.should.be.equal('"Argument" at position 0 fails because ["[childListWronmgElement,parentListWrongElement]" at position 0 fails because ["0" at position 0 fails because [Value "0" at path: [0,0,0] not a number]], "[childListWronmgElement,parentListWrongElement]" at position 1 fails because [Value "1" at path: [0,1] not a array]]')
          }
        })
        it('Valid', async () => {
          const { decodedResult } = await contractObject.methods.listInListFn([[1, 2], [3, 4]])
          JSON.stringify(decodedResult).should.be.equal(JSON.stringify([[1, 2], [3, 4]]))
        })
      })
      describe('MAP', function () {
        it('Valid', async () => {
          const address = await contract.address()
          const mapArg = new Map(
            [
              [address, ['someStringV', 324]]
            ]
          )
          const { decodedResult } = await contractObject.methods.mapFn(mapArg)
          JSON.stringify(decodedResult).should.be.equal(JSON.stringify(Array.from(mapArg.entries())))
        })
        it('Map With Option Value', async () => {
          const address = await contract.address()
          const mapArgWithSomeValue = new Map(
            [
              [address, ['someStringV', 123]]
            ]
          )
          const mapArgWithNoneValue = new Map(
            [
              [address, ['someStringV', undefined]]
            ]
          )
          const returnArgWithSomeValue = new Map(
            [
              [address, ['someStringV', 123]]
            ]
          )
          const returnArgWithNoneValue = new Map(
            [
              [address, ['someStringV', undefined]]
            ]
          )
          const resultWithSome = await contractObject.methods.mapOptionFn(mapArgWithSomeValue)
          const resultWithNone = await contractObject.methods.mapOptionFn(mapArgWithNoneValue)

          const decodedSome = resultWithSome.decodedResult

          JSON.stringify(decodedSome).should.be.equal(JSON.stringify(Array.from(returnArgWithSomeValue.entries())))
          JSON.stringify(resultWithNone.decodedResult).should.be.equal(JSON.stringify(Array.from(returnArgWithNoneValue.entries())))
        })
        it('Cast from string to int', async () => {
          const address = await contract.address()
          const mapArg = new Map(
            [
              [address, ['someStringV', '324']]
            ]
          )
          const result = await contractObject.methods.mapFn(mapArg)
          mapArg.set(address, ['someStringV', 324])
          JSON.stringify(result.decodedResult).should.be.equal(JSON.stringify(Array.from(mapArg.entries())))
        })
        it('Cast from array to map', async () => {
          const address = await contract.address()
          const mapArg =
            [
              [address, ['someStringV', 324]]
            ]
          const { decodedResult } = await contractObject.methods.mapFn(mapArg)
          JSON.stringify(decodedResult).should.be.equal(JSON.stringify(mapArg))
        })
      })
      describe('RECORD/STATE', function () {
        const objEq = (obj, obj2) => !Object.entries(obj).find(([key, val]) => JSON.stringify(obj2[key]) !== JSON.stringify(val))
        it('Valid Set Record (Cast from JS object)', async () => {
          await contractObject.methods.setRecord({ value: 'qwe', key: 1234, testOption: 'test' })
          const state = await contractObject.methods.getRecord()

          objEq(state.decodedResult, { value: 'qwe', key: 1234, testOption: 'test' }).should.be.equal(true)
        })
        it('Get Record(Convert to JS object)', async () => {
          const result = await contractObject.methods.getRecord()
          objEq(result.decodedResult, { value: 'qwe', key: 1234, testOption: 'test' }).should.be.equal(true)
        })
        it('Get Record With Option (Convert to JS object)', async () => {
          await contractObject.methods.setRecord({ key: 1234, value: 'qwe', testOption: 'resolved string' })
          const result = await contractObject.methods.getRecord()
          objEq(result.decodedResult, { value: 'qwe', key: 1234, testOption: 'resolved string' }).should.be.equal(true)
        })
        it('Invalid value type', async () => {
          try {
            await contractObject.methods.setRecord({ value: 123, key: 'test' })
          } catch (e) {
            e.message.should.be.equal('"Argument" at position 0 fails because [child "value" fails because [Value "123" at path: [0,value] not a string], child "key" fails because [Value "key" at path: [0,key] not a number]]')
          }
        })
      })
      describe('OPTION', function () {
        it('Set Some Option Value(Cast from JS value/Convert result to JS)', async () => {
          const optionRes = await contractObject.methods.intOption(123)

          optionRes.decodedResult.should.be.equal(123)
        })
        it('Set Some Option List Value(Cast from JS value/Convert result to JS)', async () => {
          const optionRes = await contractObject.methods.listOption([[1, 'testString']])

          JSON.stringify(optionRes.decodedResult).should.be.equal(JSON.stringify([[1, 'testString']]))
        })
        it('Set None Option Value(Cast from JS value/Convert to JS)', async () => {
          const optionRes = await contractObject.methods.intOption(undefined)
          const isUndefined = optionRes.decodedResult === undefined
          isUndefined.should.be.equal(true)
        })
        it('Invalid option type', async () => {
          try {
            await contractObject.methods.intOption('string')
          } catch (e) {
            e.message.should.be.equal('"Argument" at position 0 fails because [Value "[string]" at path: [0] not a number]')
          }
        })
      })
      describe('NAMESPACES', function () {
        it('Use namespace in function body', async () => {
          const res = await contractObject.methods.usingExternalLib(2)

          res.decodedResult.should.be.equal(4)
        })
      })
      describe('DATATYPE', function () {
        it('Invalid type', async () => {
          try {
            await contractObject.methods.datTypeFn({})
          } catch (e) {
            e.message.should.be.equal('"Argument" at position 0 fails because ["0" must be a string, "value" must contain at least one of [Year, Month, Day]]')
          }
        })
        it('Invalid variant', async () => {
          try {
            await contractObject.methods.datTypeFn('asdcxz')
          } catch (e) {
            e.message.should.be.equal('"Argument" at position 0 fails because ["0" must be one of [Year, Month, Day], "0" must be an object]')
          }
        })
        it('Valid', async () => {
          const res = await contractObject.methods.datTypeFn('Year' || { Year: [] })
          JSON.stringify(res.decodedResult).should.be.equal(JSON.stringify({ Year: [] }))
        })
      })
      describe('Hash', function () {
        it('Invalid type', async () => {
          try {
            await contractObject.methods.hashFn({})
          } catch (e) {
            e.message.should.be.equal('The first argument must be one of type string, Buffer, ArrayBuffer, Array, or Array-like Object. Received type object')
          }
        })
        it('Invalid length', async () => {
          const address = await contract.address()
          const decoded = Buffer.from(decode(address, 'ak').slice(1))
          try {
            await contractObject.methods.hashFn(decoded)
          } catch (e) {
            const isSizeCheck = e.message.indexOf('not a 32 bytes') !== -1
            isSizeCheck.should.be.equal(true)
          }
        })
        it('Valid', async () => {
          const address = await contract.address()
          const decoded = decode(address, 'ak')
          const hashAsBuffer = await contractObject.methods.hashFn(decoded)
          const hashAsHex = await contractObject.methods.hashFn(decoded.toString('hex'))
          hashAsBuffer.decodedResult.should.be.equal(decoded.toString('hex'))
          hashAsHex.decodedResult.should.be.equal(decoded.toString('hex'))
        })
      })
      describe('Signature', function () {
        it('Invalid type', async () => {
          try {
            await contractObject.methods.signatureFn({})
          } catch (e) {
            e.message.should.be.equal('The first argument must be one of type string, Buffer, ArrayBuffer, Array, or Array-like Object. Received type object')
          }
        })
        it('Invalid length', async () => {
          const address = await contract.address()
          const decoded = decode(address, 'ak')
          try {
            await contractObject.methods.signatureFn(decoded)
          } catch (e) {
            const isSizeCheck = e.message.indexOf('not a 64 bytes') !== -1
            isSizeCheck.should.be.equal(true)
          }
        })
        it('Valid', async () => {
          const address = await contract.address()
          const decoded = decode(address, 'ak')
          const fakeSignature = Buffer.from(await contract.sign(decoded))
          const hashAsBuffer = await contractObject.methods.signatureFn(fakeSignature)
          const hashAsHex = await contractObject.methods.signatureFn(fakeSignature.toString('hex'))
          hashAsBuffer.decodedResult.should.be.equal(fakeSignature.toString('hex'))
          hashAsHex.decodedResult.should.be.equal(fakeSignature.toString('hex'))
        })
      })
      describe('Bytes', function () {
        it('Invalid type', async () => {
          try {
            await contractObject.methods.bytesFn({})
          } catch (e) {
            e.message.should.be.equal('The first argument must be one of type string, Buffer, ArrayBuffer, Array, or Array-like Object. Received type object')
          }
        })
        it('Invalid length', async () => {
          const address = await contract.address()
          const decoded = decode(address, 'ak')
          try {
            await contractObject.methods.bytesFn(Buffer.from([...decoded, 2]))
          } catch (e) {
            const isSizeCheck = e.message.indexOf('not a 32 bytes') !== -1
            isSizeCheck.should.be.equal(true)
          }
        })
        it('Valid', async () => {
          const address = await contract.address()
          const decoded = decode(address, 'ak')
          const hashAsBuffer = await contractObject.methods.bytesFn(decoded)
          const hashAsHex = await contractObject.methods.bytesFn(decoded.toString('hex'))
          hashAsBuffer.decodedResult.should.be.equal(decoded.toString('hex'))
          hashAsHex.decodedResult.should.be.equal(decoded.toString('hex'))
        })
      })
    })
    describe('Call contract', function () {
      it('Call contract using using sophia type arguments', async () => {
        contractObject.setOptions({ skipArgsConvert: true })
        const res = await contractObject.methods.listFn('[ 1, 2 ]')
        contractObject.setOptions({ skipArgsConvert: false })
        return res.decode().should.eventually.become([1, 2])
      })
      it('Call contract using using js type arguments', async () => {
        const res = await contractObject.methods.listFn([1, 2])
        return res.decode().should.eventually.become([1, 2])
      })
      it('Call contract using using js type arguments and skip result transform', async () => {
        contractObject.setOptions({ skipTransformDecoded: true })
        const res = await contractObject.methods.listFn([1, 2])
        const decoded = await res.decode()
        const decodedJSON = JSON.stringify([1, 2])
        contractObject.setOptions({ skipTransformDecoded: false })
        JSON.stringify(decoded).should.be.equal(decodedJSON)
      })
      it('Call contract with contract type argument', async () => {
        const result = await contractObject.methods.approve(0, 'ct_AUUhhVZ9de4SbeRk8ekos4vZJwMJohwW5X8KQjBMUVduUmoUh')
        return result.decode().should.eventually.become(0)
      })
    })
  })
})<|MERGE_RESOLUTION|>--- conflicted
+++ resolved
@@ -344,7 +344,6 @@
       const isCompiled = contractObject.compiled.length && contractObject.compiled.slice(0, 3) === 'cb_'
       isCompiled.should.be.equal(true)
     })
-<<<<<<< HEAD
     it('Generate ACI object with corresponding bytecode', async () => {
       await contract.getContractInstance(testContract, { contractAddress: contractObject.deployInfo.address, filesystem, opt: { ttl: 0 } })
     })
@@ -359,16 +358,13 @@
       await contract.getContractInstance(identityContract, { forceCodeCheck: true, contractAddress: contractObject.deployInfo.address, opt: { ttl: 0 } })
     })
     it('Throw error on creating contract instance with invalid contractAddress', async () => {
-=======
-    it.skip('Throw error on creating contract instance with invalid contractAddress', async () => {
->>>>>>> 47cdcbfe
       try {
         await contract.getContractInstance(testContract, { filesystem, contractAddress: 'ct_asdasdasd', opt: { ttl: 0 } })
       } catch (e) {
         e.message.should.be.equal('Invalid contract address')
       }
     })
-    it.skip('Throw error on creating contract instance with contract address which is not found on-chain', async () => {
+    it('Throw error on creating contract instance with contract address which is not found on-chain', async () => {
       const contractAddress = 'ct_ptREMvyDbSh1d38t4WgYgac5oLsa2v9xwYFnG7eUWR8Er5cmT'
       try {
         await contract.getContractInstance(testContract, { filesystem, contractAddress, opt: { ttl: 0 } })
