/*
 * ISC License (ISC)
 * Copyright (c) 2018 aeternity developers
 *
 *  Permission to use, copy, modify, and/or distribute this software for any
 *  purpose with or without fee is hereby granted, provided that the above
 *  copyright notice and this permission notice appear in all copies.
 *
 *  THE SOFTWARE IS PROVIDED "AS IS" AND THE AUTHOR DISCLAIMS ALL WARRANTIES WITH
 *  REGARD TO THIS SOFTWARE INCLUDING ALL IMPLIED WARRANTIES OF MERCHANTABILITY
 *  AND FITNESS. IN NO EVENT SHALL THE AUTHOR BE LIABLE FOR ANY SPECIAL, DIRECT,
 *  INDIRECT, OR CONSEQUENTIAL DAMAGES OR ANY DAMAGES WHATSOEVER RESULTING FROM
 *  LOSS OF USE, DATA OR PROFITS, WHETHER IN AN ACTION OF CONTRACT, NEGLIGENCE OR
 *  OTHER TORTIOUS ACTION, ARISING OUT OF OR IN CONNECTION WITH THE USE OR
 *  PERFORMANCE OF THIS SOFTWARE.
 */

import { describe, it, before } from 'mocha'
import { encodeBase58Check, encodeBase64Check, generateKeyPair, salt } from '../../es/utils/crypto'
import { ready, configure } from './index'
<<<<<<< HEAD
import { commitmentHash } from '../../es/tx/builder/helpers'
import { MemoryAccount } from '../../es'
=======
import { commitmentHash, isNameValid } from '../../es/tx/builder/helpers'
>>>>>>> 6f760fbd

const nonce = 1
const nameTtl = 1
const clientTtl = 1
const amount = 0
const senderId = 'ak_2iBPH7HUz3cSDVEUWiHg76MZJ6tZooVNBmmxcgVK6VV8KAE688'
const recipientId = 'ak_2iBPH7HUz3cSDVEUWiHg76MZJ6tZooVNBmmxcgVK6VV8KAE688'
const name = 'test123test.test'
const nameHash = `nm_${encodeBase58Check(Buffer.from(name))}`
const nameId = 'nm_2sFnPHi5ziAqhdApSpRBsYdomCahtmk3YGNZKYUTtUNpVSMccC'
const nameFee = '1000000000000000000000'
const pointers = [{ key: 'account_pubkey', id: senderId }]

// Oracle
const queryFormat = '{\'city\': str}'
const responseFormat = '{\'tmp\': num}'
const queryFee = 30000
const oracleTtl = { type: 'delta', value: 500 }
const responseTtl = { type: 'delta', value: 100 }
const queryTtl = { type: 'delta', value: 100 }
const query = '{\'city\': \'Berlin\'}'
const queryResponse = '{\'tmp\': 101}'

// Contract test data
const contractCode = `
contract Identity =
  entrypoint main(x : int) = x
`
let contractId
const deposit = 4
const gasPrice = 1000000000
const gas = 1600000 - 21000 // MAX GAS

let _salt
let commitmentId

describe('Native Transaction', function () {
  configure(this)

  let clientNative
  let client
  let oracleId
  let queryId

  before(async () => {
    const keyPair = generateKeyPair()
    client = await ready(this, false)
    clientNative = await ready(this)
    await client.spend('16774200000000000000', keyPair.publicKey)
    await client.addAccount(MemoryAccount({ keypair: keyPair }), { select: true })
    await clientNative.addAccount(MemoryAccount({ keypair: keyPair }), { select: true })
    oracleId = `ok_${(await client.address()).slice(3)}`
    _salt = salt()
    commitmentId = await commitmentHash(name, _salt)
  })

  it('native build of spend tx', async () => {
    const txFromAPI = await client.spendTx({ senderId, recipientId, amount, nonce, payload: 'test' })
    const nativeTx = await clientNative.spendTx({ senderId, recipientId, amount, nonce, payload: 'test' })
    txFromAPI.should.be.equal(nativeTx)
  })

  it('native build of name pre-claim tx', async () => {
    const txFromAPI = await client.namePreclaimTx({ accountId: senderId, nonce, commitmentId })
    const nativeTx = await clientNative.namePreclaimTx({ accountId: senderId, nonce, commitmentId })
    txFromAPI.should.be.equal(nativeTx)
  })

  it('native build of claim tx', async () => {
    const txFromAPI = await client.nameClaimTx({
      accountId: senderId,
      nonce,
      name: nameHash,
      nameSalt: _salt,
      nameFee
    })
    const nativeTx = await clientNative.nameClaimTx({
      accountId: senderId,
      nonce,
      name: nameHash,
      nameSalt: _salt,
      nameFee
    })
    txFromAPI.should.be.equal(nativeTx)
  })

  it('native build of update tx', async () => {
    const nativeTx = await clientNative.nameUpdateTx({
      accountId: senderId,
      nonce,
      nameId,
      nameTtl,
      pointers,
      clientTtl
    })
    const txFromAPI = await client.nameUpdateTx({ accountId: senderId, nonce, nameId, nameTtl, pointers, clientTtl })
    txFromAPI.should.be.equal(nativeTx)
  })

  it('native build of revoke tx', async () => {
    const txFromAPI = await client.nameRevokeTx({ accountId: senderId, nonce, nameId })
    const nativeTx = await clientNative.nameRevokeTx({ accountId: senderId, nonce, nameId })
    txFromAPI.should.be.equal(nativeTx)
  })

  it('native build of transfer tx', async () => {
    const txFromAPI = await client.nameTransferTx({ accountId: senderId, nonce, nameId, recipientId })
    const nativeTx = await clientNative.nameTransferTx({ accountId: senderId, nonce, nameId, recipientId })
    txFromAPI.should.be.equal(nativeTx)
  })

  it('native build of contract create tx', async () => {
    const { bytecode } = await client.contractCompile(contractCode)
    const callData = await client.contractEncodeCall(contractCode, 'init')
    const owner = await client.address()

    const txFromAPI = await client.contractCreateTx({
      ownerId: owner,
      code: bytecode,
      deposit,
      amount,
      gas,
      gasPrice,
      callData
    })
    const nativeTx = await clientNative.contractCreateTx({
      ownerId: owner,
      code: bytecode,
      deposit,
      amount,
      gas,
      gasPrice,
      callData
    })

    txFromAPI.tx.should.be.equal(nativeTx.tx)
    txFromAPI.contractId.should.be.equal(nativeTx.contractId)
    // deploy contract
    await client.send(nativeTx.tx)
    contractId = txFromAPI.contractId
  })

  it('native build of contract call tx', async () => {
    const callData = await client.contractEncodeCall(contractCode, 'main', ['2'])
    const owner = await client.address()

    const txFromAPI = await client.contractCallTx({ callerId: owner, contractId, amount, gas, gasPrice, callData })
    const nativeTx = await clientNative.contractCallTx({ callerId: owner, contractId, amount, gas, gasPrice, callData })
    txFromAPI.should.be.equal(nativeTx)

    const { hash } = await client.send(nativeTx)
    const result = await client.getTxInfo(hash)

    result.returnType.should.be.equal('ok')
  })

  it('native build of oracle create tx', async () => {
    const accountId = await client.address()
    const params = {
      accountId,
      queryFormat,
      responseFormat,
      queryFee,
      oracleTtl
    }

    const txFromAPI = await client.oracleRegisterTx(params)
    const nativeTx = await clientNative.oracleRegisterTx(params)

    txFromAPI.should.be.equal(nativeTx)
    await clientNative.send(nativeTx, { verify: true })

    const oId = (await client.getOracle(oracleId)).id
    oId.should.be.equal(oracleId)
  })

  it('native build of oracle extends tx', async () => {
    const callerId = await client.address()
    const params = { oracleId, callerId, oracleTtl }
    const orTtl = (await client.getOracle(oracleId)).ttl

    const txFromAPI = await client.oracleExtendTx(params)
    const nativeTx = await clientNative.oracleExtendTx(params)

    txFromAPI.should.be.equal(nativeTx)

    await client.send(nativeTx)
    const orNewTtl = (await client.getOracle(oracleId)).ttl
    orNewTtl.should.be.equal(orTtl + oracleTtl.value)
  })

  it('native build of oracle post query tx', async () => {
    const senderId = await client.address()

    const params = { oracleId, responseTtl, query, queryTtl, queryFee, senderId }

    const { tx: txFromAPI, queryId: oracleQueryId } = await client.oraclePostQueryTx(params)
    const { tx: nativeTx } = await clientNative.oraclePostQueryTx(params)

    txFromAPI.should.be.equal(nativeTx)

    try {
      await client.send(nativeTx)
      const oracleQuery = (await client.getOracleQuery(oracleId, oracleQueryId))
      oracleQuery.id.should.be.equal(oracleQueryId)
      queryId = oracleQueryId
    } catch (e) {
      console.log(e.errorData.tx)
      console.log(e.errorData.validation)
    }
  })

  it('native build of oracle respond query tx', async () => {
    const callerId = await client.address()
    const params = { oracleId, callerId, responseTtl, queryId, response: queryResponse }

    const txFromAPI = await client.oracleRespondTx(params)
    const nativeTx = await clientNative.oracleRespondTx(params)
    txFromAPI.should.be.equal(nativeTx)

    await client.send(nativeTx)

    const orQuery = (await client.getOracleQuery(oracleId, queryId))
    orQuery.response.should.be.equal(`or_${encodeBase64Check(queryResponse)}`)
  })
  it('Get next account nonce', async () => {
    const accountId = await client.address()
    const { nonce: accountNonce } = await client.api.getAccountByPubkey(accountId).catch(() => ({ nonce: 0 }))
    const nonce = await client.getAccountNonce(await client.address())
    nonce.should.be.equal(accountNonce + 1)
    const nonceCustom = await client.getAccountNonce(await client.address(), 1)
    nonceCustom.should.be.equal(1)
  })
  it('Is name valid', () => {
    try {
      isNameValid('asdasdasd.testDomain')
    } catch (e) {
      e.message.indexOf('AENS: Invalid name domain').should.not.be.equal(-1)
    }
  })
  it('Destroy instance', () => {
    client.destroyInstance()
    console.log('Finish without error')
  })
})<|MERGE_RESOLUTION|>--- conflicted
+++ resolved
@@ -18,12 +18,8 @@
 import { describe, it, before } from 'mocha'
 import { encodeBase58Check, encodeBase64Check, generateKeyPair, salt } from '../../es/utils/crypto'
 import { ready, configure } from './index'
-<<<<<<< HEAD
-import { commitmentHash } from '../../es/tx/builder/helpers'
+import { commitmentHash, isNameValid } from '../../es/tx/builder/helpers'
 import { MemoryAccount } from '../../es'
-=======
-import { commitmentHash, isNameValid } from '../../es/tx/builder/helpers'
->>>>>>> 6f760fbd
 
 const nonce = 1
 const nameTtl = 1
@@ -225,15 +221,11 @@
 
     txFromAPI.should.be.equal(nativeTx)
 
-    try {
-      await client.send(nativeTx)
-      const oracleQuery = (await client.getOracleQuery(oracleId, oracleQueryId))
-      oracleQuery.id.should.be.equal(oracleQueryId)
-      queryId = oracleQueryId
-    } catch (e) {
-      console.log(e.errorData.tx)
-      console.log(e.errorData.validation)
-    }
+    await client.send(nativeTx)
+
+    const oracleQuery = (await client.getOracleQuery(oracleId, oracleQueryId))
+    oracleQuery.id.should.be.equal(oracleQueryId)
+    queryId = oracleQueryId
   })
 
   it('native build of oracle respond query tx', async () => {
