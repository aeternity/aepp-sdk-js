--- conflicted
+++ resolved
@@ -19,11 +19,7 @@
 import { configure, plan, ready } from './'
 import * as R from 'ramda'
 import { generateKeyPair } from '../../es/utils/crypto'
-<<<<<<< HEAD
-import MemoryAccount from '../../es/account/memory'
-=======
 import { computeAuctionEndBlock, computeBidFee } from '../../es/tx/builder/helpers'
->>>>>>> 323ef6ae
 
 function randomName (length, namespace = '.aet') {
   return randomString(length).toLowerCase() + namespace
@@ -69,20 +65,11 @@
 
     it('updating names not owned by the account', async () => {
       const preclaim = await aens.aensPreclaim(name2)
-<<<<<<< HEAD
-      const claim = await preclaim.claim({ nameFee })
-      const newAccount = generateKeyPair()
-
-      const aens2 = await BaseAe()
-      await aens2.addAccount(MemoryAccount({ keypair: newAccount }), { select: true })
-      return aens2.aensUpdate(claim.id, newAccount.publicKey, { blocks: 1 }).should.eventually.be.rejected
-=======
       await preclaim.claim()
       const current = await aens.address()
       const onAccount = aens.addresses().find(acc => acc !== current)
       const { id: nameId } = await aens.getName(name2)
       return aens.aensUpdate(nameId, onAccount, { onAccount, blocks: 1 }).should.eventually.be.rejected
->>>>>>> 323ef6ae
     })
   })
 
@@ -134,32 +121,16 @@
     const onAccount = aens.addresses().find(acc => acc !== current)
     await claim.transfer(onAccount)
 
-<<<<<<< HEAD
-    await claim.transfer(account.publicKey)
-
-    const aens2 = await BaseAe()
-    await aens2.addAccount(MemoryAccount({ keypair: account }), { select: true })
-    const claim2 = await aens2.aensQuery(name)
-=======
     const claim2 = await aens.aensQuery(name)
->>>>>>> 323ef6ae
-
     return claim2.update(onAccount, { onAccount }).should.eventually.deep.include({
       pointers: [R.fromPairs([['key', 'account_pubkey'], ['id', onAccount]])]
     })
   })
 
   it('revoke names', async () => {
-<<<<<<< HEAD
-    const aens2 = await BaseAe()
-    await aens2.addAccount(MemoryAccount({ keypair: account }), { select: true })
-
-    const aensName = await aens2.aensQuery(name)
-=======
     const current = await aens.address()
     const onAccount = aens.addresses().find(acc => acc !== current)
     const aensName = await aens.aensQuery(name)
->>>>>>> 323ef6ae
 
     const revoke = await aensName.revoke({ onAccount })
     revoke.should.be.an('object')
