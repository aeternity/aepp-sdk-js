--- conflicted
+++ resolved
@@ -10,16 +10,9 @@
 
 const WARNINGS = [...SIGNATURE_VERIFICATION_SCHEMA, ...BASE_VERIFICATION_SCHEMA].reduce((acc, [msg, v, error]) => error.type === 'warning' ? [...acc, error.txKey] : acc, [])
 const ERRORS = [...BASE_VERIFICATION_SCHEMA, ...SIGNATURE_VERIFICATION_SCHEMA,].reduce((acc, [msg, v, error]) => error.type === 'error' ? [...acc, error.txKey] : acc, [])
-<<<<<<< HEAD
-const stateContract = `
-contract StateContract =
-  record state = { value: string }
-  public function retrieve() : string = state.value
-`
-=======
+
 const channelCreate = 'tx_+NkLAfhCuECIIeWttRUiZ32uriBdmM1t+dCg90KuG2ABxOiuXqzpAul6uTWvsyfx3EFJDah6trudrityh+6XSX3mkPEimhgGuJH4jzIBoQELtO15J/l7UeG8teE0DRIzWyorEsi8UiHWPEvLOdQeYYgbwW1nTsgAAKEB6bv2BOYRtUYKOzmZ6Xcbb2BBfXPOfFUZ4S9+EnoSJcqIG8FtZ07IAACIAWNFeF2KAAAKAIYSMJzlQADAoDBrIcoop8JfZ4HOD9p3nDTiNthj7jjl+ArdHwEMUrvQgitwOr/v3Q=='
 
->>>>>>> 325cc903
 describe('Verify Transaction', function () {
   configure(this)
   let client
@@ -97,51 +90,8 @@
     const vmAbiError = validation.find(el => el.txKey === 'ctVersion')
     vmAbiError.msg.split(',')[0].should.be.equal('Wrong abi/vm version')
   })
-<<<<<<< HEAD
-
-
-
-
-
-
-
-  it.skip('test', async () => {
-
-    const c = `contract ExampleContract =
-   type state = ()
-   function main(x : int) = x`
-    const client = await ready(this, true, true)
-
-    const contractInstance = await getContractInstance(c)
-
-    await contractInstance.setClient(client)
-
-    // await contractInstance.addAccount(MemoryAccount({
-    //   keypair: {
-    //     publicKey: 'ak_2a1j2Mk9YSmC1gioUq4PWRm3bsv887MbuRVwyv4KaUGoR1eiKi',
-    //     secretKey: 'e6a91d633c77cf5771329d3354b3bcef1bc5e032c43d70b6d35af923ce1eb74dcea7ade470c9f99d9d4e400880a86f1d49bb444b62f11a9ebb64bbcfeb73fef3'
-    //   }
-    // }))
-    // console.log(await contractInstance.deploy([]))
-    console.log(await contractInstance.methods.init({ dfs: 1 }))
-    console.log(contractInstance.methods)
-
-    // console.log(await contractInstance.methods.retrieve())
-    // console.log('--------------------------------')
-    // console.log(await contractInstance.methods.retrieve.send({ forAccount: 'ak_2a1j2Mk9YSmC1gioUq4PWRm3bsv887MbuRVwyv4KaUGoR1eiKi' }))
-    // console.log('--------------------------------')
-    // console.log(await contractInstance.methods.retrieve.get({ forAccount: 'ak_2a1j2Mk9YSmC1gioUq4PWRm3bsv887MbuRVwyv4KaUGoR1eiKi' }))
-
-
-  })
-
-
-
-
-=======
   it('Verify channel create tx', async () => {
     const res = await client.unpackAndVerify(channelCreate)
     Array.isArray(res.validation).should.be.equal(true)
   })
->>>>>>> 325cc903
 })