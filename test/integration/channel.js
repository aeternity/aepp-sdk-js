/*
 * ISC License (ISC)
 * Copyright (c) 2018 aeternity developers
 *
 *  Permission to use, copy, modify, and/or distribute this software for any
 *  purpose with or without fee is hereby granted, provided that the above
 *  copyright notice and this permission notice appear in all copies.
 *
 *  THE SOFTWARE IS PROVIDED "AS IS" AND THE AUTHOR DISCLAIMS ALL WARRANTIES WITH
 *  REGARD TO THIS SOFTWARE INCLUDING ALL IMPLIED WARRANTIES OF MERCHANTABILITY
 *  AND FITNESS. IN NO EVENT SHALL THE AUTHOR BE LIABLE FOR ANY SPECIAL, DIRECT,
 *  INDIRECT, OR CONSEQUENTIAL DAMAGES OR ANY DAMAGES WHATSOEVER RESULTING FROM
 *  LOSS OF USE, DATA OR PROFITS, WHETHER IN AN ACTION OF CONTRACT, NEGLIGENCE OR
 *  OTHER TORTIOUS ACTION, ARISING OUT OF OR IN CONNECTION WITH THE USE OR
 *  PERFORMANCE OF THIS SOFTWARE.
 */

import { describe, it, before } from 'mocha'
import * as sinon from 'sinon'
import { BigNumber } from 'bignumber.js'
import { configure, ready, plan, BaseAe, networkId } from './'
import { generateKeyPair } from '../../es/utils/crypto'
import { unpackTx, buildTx } from '../../es/tx/builder'
import { decode } from '../../es/tx/builder/helpers'
import Channel from '../../es/channel'

const wsUrl = process.env.WS_URL || 'ws://node:3014'

plan('10000000000000000')

const identityContract = `
contract Identity =
  type state = ()
  public function main(x : int) = x
`

function waitForChannel (channel) {
  return new Promise(resolve =>
    channel.on('statusChanged', (status) => {
      if (status === 'open') {
        resolve()
      }
    })
  )
}

describe('Channel', function () {
  configure(this)

  let initiator
  let responder
  let initiatorCh
  let responderCh
  let responderShouldRejectUpdate
  let existingChannelId
  let offchainTx
  let contractAddress
  let contractEncodeCall
  let callerNonce
  const initiatorSign = sinon.spy((tag, tx) => initiator.signTransaction(tx))
  const responderSign = sinon.spy((tag, tx) => {
    if (responderShouldRejectUpdate) {
      return null
    }
    return responder.signTransaction(tx)
  })
  const sharedParams = {
    url: wsUrl,
    pushAmount: 3,
    initiatorAmount: 1000000000000000,
    responderAmount: 1000000000000000,
    channelReserve: 20000000000,
    ttl: 10000,
    host: 'localhost',
    port: 3001,
    lockPeriod: 1
  }

  before(async function () {
    initiator = await ready(this)
    responder = await BaseAe({ nativeMode: true, networkId })
    responder.setKeypair(generateKeyPair())
    sharedParams.initiatorId = await initiator.address()
    sharedParams.responderId = await responder.address()
    await initiator.spend('6000000000000000', await responder.address())
  })

  beforeEach(() => {
    responderShouldRejectUpdate = false
  })

  afterEach(() => {
    initiatorSign.resetHistory()
    responderSign.resetHistory()
  })

  it('can open a channel', async () => {
    initiatorCh = await Channel({
      ...sharedParams,
      role: 'initiator',
      sign: initiatorSign
    })
    responderCh = await Channel({
      ...sharedParams,
      role: 'responder',
      sign: responderSign
    })
    await Promise.all([waitForChannel(initiatorCh), waitForChannel(responderCh)])
    sinon.assert.calledOnce(initiatorSign)
    sinon.assert.calledWithExactly(initiatorSign, sinon.match('initiator_sign'), sinon.match.string)
    sinon.assert.calledOnce(responderSign)
    sinon.assert.calledWithExactly(responderSign, sinon.match('responder_sign'), sinon.match.string)
    const expectedTxParams = {
      initiator: await initiator.address(),
      responder: await responder.address(),
      initiatorAmount: sharedParams.initiatorAmount.toString(),
      responderAmount: sharedParams.responderAmount.toString(),
      channelReserve: sharedParams.channelReserve.toString(),
      // TODO: investigate why ttl is "0"
      // ttl: sharedParams.ttl.toString(),
      lockPeriod: sharedParams.lockPeriod.toString()
    }
    const { txType: initiatorTxType, tx: initiatorTx } = unpackTx(initiatorSign.firstCall.args[1])
    const { txType: responderTxType, tx: responderTx } = unpackTx(responderSign.firstCall.args[1])
    initiatorTxType.should.equal('channelCreate')
    initiatorTx.should.eql({ ...initiatorTx, ...expectedTxParams })
    responderTxType.should.equal('channelCreate')
    responderTx.should.eql({ ...responderTx, ...expectedTxParams })
  })

  it('can post update and accept', async () => {
    responderShouldRejectUpdate = false
    const sign = sinon.spy(initiator.signTransaction.bind(initiator))
    const amount = 1
    const result = await initiatorCh.update(
      await initiator.address(),
      await responder.address(),
      amount,
      sign
    )
    result.accepted.should.equal(true)
    result.signedTx.should.be.a('string')
    sinon.assert.notCalled(initiatorSign)
    sinon.assert.calledOnce(responderSign)
    sinon.assert.calledWithExactly(responderSign, sinon.match('update_ack'), sinon.match.string)
    sinon.assert.calledOnce(sign)
    sinon.assert.calledWithExactly(sign, sinon.match.string)
    const { txType, tx: { updates } } = unpackTx(sign.firstCall.args[0])
    txType.should.equal('channelOffChain')
    updates[0].txType.should.equal('channelOffChainUpdateTransfer')
    updates[0].tx.should.eql({
      ...updates[0].tx,
      from: await initiator.address(),
      to: await responder.address(),
      amount: amount.toString()
    })
  })

  it('can post update and reject', async () => {
    responderShouldRejectUpdate = true
    const sign = sinon.spy(initiator.signTransaction.bind(initiator))
    const amount = 1
    const result = await initiatorCh.update(
      await responder.address(),
      await initiator.address(),
      amount,
      sign
    )
    result.accepted.should.equal(false)
    sinon.assert.notCalled(initiatorSign)
    sinon.assert.calledOnce(responderSign)
    sinon.assert.calledWithExactly(responderSign, sinon.match('update_ack'), sinon.match.string)
    sinon.assert.calledOnce(sign)
    sinon.assert.calledWithExactly(sign, sinon.match.string)
    const { txType, tx: { updates } } = unpackTx(sign.firstCall.args[0])
    txType.should.equal('channelOffChain')
    updates[0].txType.should.equal('channelOffChainUpdateTransfer')
    updates[0].tx.should.eql({
      ...updates[0].tx,
      from: await responder.address(),
      to: await initiator.address(),
      amount: amount.toString()
    })
  })

  it('can get proof of inclusion', async () => {
    const initiatorAddr = await initiator.address()
    const responderAddr = await responder.address()
    const params = { accounts: [initiatorAddr, responderAddr] }
    const initiatorPoi = await initiatorCh.poi(params)
    const responderPoi = await responderCh.poi(params)
    initiatorPoi.should.be.a('string')
    responderPoi.should.be.a('string')
    const unpackedInitiatorPoi = unpackTx(decode(initiatorPoi, 'pi'), true)
    const unpackedResponderPoi = unpackTx(decode(responderPoi, 'pi'), true)
    buildTx(unpackedInitiatorPoi.tx, unpackedInitiatorPoi.txType, { prefix: 'pi' }).tx.should.equal(initiatorPoi)
    buildTx(unpackedResponderPoi.tx, unpackedResponderPoi.txType, { prefix: 'pi' }).tx.should.equal(responderPoi)
  })

  it('can get balances', async () => {
    const initiatorAddr = await initiator.address()
    const responderAddr = await responder.address()
    const addresses = [initiatorAddr, responderAddr]
    const initiatorBalances = await initiatorCh.balances(addresses)
    const responderBalances = await responderCh.balances(addresses)
    initiatorBalances.should.be.an('object')
    responderBalances.should.be.an('object')
    initiatorBalances[initiatorAddr].should.be.a('number')
    initiatorBalances[responderAddr].should.be.a('number')
    responderBalances[initiatorAddr].should.be.a('number')
    responderBalances[responderAddr].should.be.a('number')
  })

  it('can send a message', async () => {
    const sender = await initiator.address()
    const recipient = await responder.address()
    const info = 'hello world'
    initiatorCh.sendMessage(info, recipient)
    const message = await new Promise(resolve => responderCh.on('message', resolve))
    message.should.eql({
      // TODO: don't ignore `channel_id` equality check
      channel_id: message.channel_id,
      from: sender,
      to: recipient,
      info
    })
  })

  it('can request a withdraw and accept', async () => {
    const sign = sinon.spy(initiator.signTransaction.bind(initiator))
    const amount = 2
    const onOnChainTx = sinon.spy()
    const onOwnWithdrawLocked = sinon.spy()
    const onWithdrawLocked = sinon.spy()
    responderShouldRejectUpdate = false
    const result = await initiatorCh.withdraw(
      amount,
      sign,
      { onOnChainTx, onOwnWithdrawLocked, onWithdrawLocked }
    )
    result.should.eql({ accepted: true, signedTx: (await initiatorCh.state()).signedTx })
    sinon.assert.calledOnce(onOnChainTx)
    sinon.assert.calledWithExactly(onOnChainTx, sinon.match.string)
    sinon.assert.calledOnce(onOwnWithdrawLocked)
    sinon.assert.calledOnce(onWithdrawLocked)
    sinon.assert.notCalled(initiatorSign)
    sinon.assert.calledOnce(responderSign)
    sinon.assert.calledWithExactly(responderSign, sinon.match('withdraw_ack'), sinon.match.string)
    sinon.assert.calledOnce(sign)
    sinon.assert.calledWithExactly(sign, sinon.match.string)
    const { txType, tx } = unpackTx(sign.firstCall.args[0])
    txType.should.equal('channelWithdraw')
    tx.should.eql({
      ...tx,
      toId: await initiator.address(),
      amount: amount.toString()
    })
  })

  it('can request a withdraw and reject', async () => {
    const sign = sinon.spy(initiator.signTransaction.bind(initiator))
    const amount = 2
    const onOnChainTx = sinon.spy()
    const onOwnWithdrawLocked = sinon.spy()
    const onWithdrawLocked = sinon.spy()
    responderShouldRejectUpdate = true
    const result = await initiatorCh.withdraw(
      amount,
      sign,
      { onOnChainTx, onOwnWithdrawLocked, onWithdrawLocked }
    )
    result.should.eql({ accepted: false })
    sinon.assert.notCalled(onOnChainTx)
    sinon.assert.notCalled(onOwnWithdrawLocked)
    sinon.assert.notCalled(onWithdrawLocked)
    sinon.assert.notCalled(initiatorSign)
    sinon.assert.calledOnce(responderSign)
    sinon.assert.calledWithExactly(responderSign, sinon.match('withdraw_ack'), sinon.match.string)
    sinon.assert.calledOnce(sign)
    sinon.assert.calledWithExactly(sign, sinon.match.string)
    const { txType, tx } = unpackTx(sign.firstCall.args[0])
    txType.should.equal('channelWithdraw')
    tx.should.eql({
      ...tx,
      toId: await initiator.address(),
      amount: amount.toString()
    })
  })

  it('can request a deposit and accept', async () => {
    const sign = sinon.spy(initiator.signTransaction.bind(initiator))
    const amount = 2
    const onOnChainTx = sinon.spy()
    const onOwnDepositLocked = sinon.spy()
    const onDepositLocked = sinon.spy()
    responderShouldRejectUpdate = false
    const result = await initiatorCh.deposit(
      amount,
      sign,
      { onOnChainTx, onOwnDepositLocked, onDepositLocked }
    )
    result.should.eql({ accepted: true, signedTx: (await initiatorCh.state()).signedTx })
    sinon.assert.calledOnce(onOnChainTx)
    sinon.assert.calledWithExactly(onOnChainTx, sinon.match.string)
    sinon.assert.calledOnce(onOwnDepositLocked)
    sinon.assert.calledOnce(onDepositLocked)
    sinon.assert.notCalled(initiatorSign)
    sinon.assert.calledOnce(responderSign)
    sinon.assert.calledWithExactly(responderSign, sinon.match('deposit_ack'), sinon.match.string)
    sinon.assert.calledOnce(sign)
    sinon.assert.calledWithExactly(sign, sinon.match.string)
    const { txType, tx } = unpackTx(sign.firstCall.args[0])
    txType.should.equal('channelDeposit')
    tx.should.eql({
      ...tx,
      fromId: await initiator.address(),
      amount: amount.toString()
    })
  })

  it('can request a deposit and reject', async () => {
    const sign = sinon.spy(initiator.signTransaction.bind(initiator))
    const amount = 2
    const onOnChainTx = sinon.spy()
    const onOwnDepositLocked = sinon.spy()
    const onDepositLocked = sinon.spy()
    responderShouldRejectUpdate = true
    const result = await initiatorCh.deposit(
      amount,
      sign,
      { onOnChainTx, onOwnDepositLocked, onDepositLocked }
    )
    result.should.eql({ accepted: false })
    sinon.assert.notCalled(onOnChainTx)
    sinon.assert.notCalled(onOwnDepositLocked)
    sinon.assert.notCalled(onDepositLocked)
    sinon.assert.notCalled(initiatorSign)
    sinon.assert.calledOnce(responderSign)
    sinon.assert.calledWithExactly(responderSign, sinon.match('deposit_ack'), sinon.match.string)
    const { txType, tx } = unpackTx(sign.firstCall.args[0])
    txType.should.equal('channelDeposit')
    tx.should.eql({
      ...tx,
      fromId: await initiator.address(),
      amount: amount.toString()
    })
  })

  it('can close a channel', async () => {
    const sign = sinon.spy(initiator.signTransaction.bind(initiator))
    const result = await initiatorCh.shutdown(sign)
    result.should.be.a('string')
    sinon.assert.notCalled(initiatorSign)
    sinon.assert.calledOnce(responderSign)
    sinon.assert.calledWithExactly(responderSign, sinon.match('shutdown_sign_ack'), sinon.match.string)
    sinon.assert.calledOnce(sign)
    sinon.assert.calledWithExactly(sign, sinon.match.string)
    const { txType, tx } = unpackTx(sign.firstCall.args[0])
    txType.should.equal('channelCloseMutual')
    tx.should.eql({
      ...tx,
      fromId: await initiator.address(),
      // TODO: check `initiatorAmountFinal` and `responderAmountFinal`
    })
  })

  it('can leave a channel', async () => {
    initiatorCh = await Channel({
      ...sharedParams,
      role: 'initiator',
      sign: initiatorSign
    })
    responderCh = await Channel({
      ...sharedParams,
      role: 'responder',
      sign: responderSign
    })
    await Promise.all([waitForChannel(initiatorCh), waitForChannel(responderCh)])
    const result = await initiatorCh.leave()
    result.channelId.should.be.a('string')
    result.signedTx.should.be.a('string')
    existingChannelId = result.channelId
    offchainTx = result.signedTx
  })

  it('can reestablish a channel', async () => {
    initiatorCh = await Channel({
      ...sharedParams,
      role: 'initiator',
      port: 3002,
      existingChannelId,
      offchainTx,
      sign: initiatorSign
    })
    responderCh = await Channel({
      ...sharedParams,
      role: 'responder',
      port: 3002,
      existingChannelId,
      offchainTx,
      sign: responderSign
    })
    await Promise.all([waitForChannel(initiatorCh), waitForChannel(responderCh)])
    sinon.assert.notCalled(initiatorSign)
    sinon.assert.notCalled(responderSign)
    await initiatorCh.leave()
  })

  it('can solo close a channel', async () => {
    initiatorCh = await Channel({
      ...sharedParams,
      role: 'initiator',
      port: 3003,
      sign: initiatorSign
    })
    responderCh = await Channel({
      ...sharedParams,
      role: 'responder',
      port: 3003,
      sign: responderSign
    })
    await Promise.all([waitForChannel(initiatorCh), waitForChannel(responderCh)])

    const initiatorAddr = await initiator.address()
    const responderAddr = await responder.address()
    const { signedTx } = await initiatorCh.update(
      await initiator.address(),
      await responder.address(),
      100,
      tx => initiator.signTransaction(tx)
    )
    const poi = await initiatorCh.poi({
      accounts: [initiatorAddr, responderAddr],
    })
    const balances = await initiatorCh.balances([initiatorAddr, responderAddr])
    const initiatorBalanceBeforeClose = await initiator.balance(initiatorAddr)
    const responderBalanceBeforeClose = await responder.balance(responderAddr)
    const closeSoloTx = await initiator.channelCloseSoloTx({
      channelId: await initiatorCh.id(),
      fromId: initiatorAddr,
      poi,
      payload: signedTx
    })
    const closeSoloTxFee = unpackTx(closeSoloTx).tx.fee
    await initiator.sendTransaction(await initiator.signTransaction(closeSoloTx), { waitMined: true })
    const settleTx = await initiator.channelSettleTx({
      channelId: await initiatorCh.id(),
      fromId: initiatorAddr,
      initiatorAmountFinal: balances[initiatorAddr],
      responderAmountFinal: balances[responderAddr]
    })
    const settleTxFee = unpackTx(settleTx).tx.fee
    await initiator.sendTransaction(await initiator.signTransaction(settleTx), { waitMined: true })
    const initiatorBalanceAfterClose = await initiator.balance(initiatorAddr)
    const responderBalanceAfterClose = await responder.balance(responderAddr)
    new BigNumber(initiatorBalanceAfterClose).minus(initiatorBalanceBeforeClose).plus(closeSoloTxFee).plus(settleTxFee).isEqualTo(
      new BigNumber(balances[initiatorAddr])
    ).should.be.equal(true)
    new BigNumber(responderBalanceAfterClose).minus(responderBalanceBeforeClose).isEqualTo(
      new BigNumber(balances[responderAddr])
    ).should.be.equal(true)
  })

  it('can dispute via slash tx', async () => {
    const initiatorAddr = await initiator.address()
    const responderAddr = await responder.address()
    initiatorCh = await Channel({
      ...sharedParams,
      lockPeriod: 5,
      role: 'initiator',
      sign: initiatorSign,
      port: 3004
    })
    responderCh = await Channel({
      ...sharedParams,
      lockPeriod: 5,
      role: 'responder',
      sign: responderSign,
      port: 3004
    })
    await Promise.all([waitForChannel(initiatorCh), waitForChannel(responderCh)])
    const initiatorBalanceBeforeClose = await initiator.balance(initiatorAddr)
    const responderBalanceBeforeClose = await responder.balance(responderAddr)
    const oldUpdate = await initiatorCh.update(initiatorAddr, responderAddr, 100, (tx) => initiator.signTransaction(tx))
    const oldPoi = await initiatorCh.poi({
      accounts: [initiatorAddr, responderAddr]
    })
    const recentUpdate = await initiatorCh.update(initiatorAddr, responderAddr, 100, (tx) => initiator.signTransaction(tx))
    const recentPoi = await responderCh.poi({
      accounts: [initiatorAddr, responderAddr]
    })
    const recentBalances = await responderCh.balances([initiatorAddr, responderAddr])
    const closeSoloTx = await initiator.channelCloseSoloTx({
      channelId: initiatorCh.id(),
      fromId: initiatorAddr,
      poi: oldPoi,
      payload: oldUpdate.signedTx
    })
    const closeSoloTxFee = unpackTx(closeSoloTx).tx.fee
    await initiator.sendTransaction(await initiator.signTransaction(closeSoloTx), { waitMined: true })
    const slashTx = await responder.channelSlashTx({
      channelId: responderCh.id(),
      fromId: responderAddr,
      poi: recentPoi,
      payload: recentUpdate.signedTx
    })
    const slashTxFee = unpackTx(slashTx).tx.fee
    await responder.sendTransaction(await responder.signTransaction(slashTx), { waitMined: true })
    const settleTx = await responder.channelSettleTx({
      channelId: responderCh.id(),
      fromId: responderAddr,
      initiatorAmountFinal: recentBalances[initiatorAddr],
      responderAmountFinal: recentBalances[responderAddr]
    })
    const settleTxFee = unpackTx(settleTx).tx.fee
    await responder.sendTransaction(await responder.signTransaction(settleTx), { waitMined: true })
    const initiatorBalanceAfterClose = await initiator.balance(initiatorAddr)
    const responderBalanceAfterClose = await responder.balance(responderAddr)
    new BigNumber(initiatorBalanceAfterClose).minus(initiatorBalanceBeforeClose).plus(closeSoloTxFee).isEqualTo(
      new BigNumber(recentBalances[initiatorAddr])
    ).should.be.equal(true)
    new BigNumber(responderBalanceAfterClose).minus(responderBalanceBeforeClose).plus(slashTxFee).plus(settleTxFee).isEqualTo(
      new BigNumber(recentBalances[responderAddr])
    ).should.be.equal(true)
  })

  it('can create a contract and accept', async () => {
    initiatorCh = await Channel({
      ...sharedParams,
      role: 'initiator',
      port: 3005,
      sign: initiatorSign
    })
    responderCh = await Channel({
      ...sharedParams,
      role: 'responder',
      port: 3005,
      sign: responderSign
    })
    await Promise.all([waitForChannel(initiatorCh), waitForChannel(responderCh)])
    const code = await initiator.compileContractAPI(identityContract)
    const callData = await initiator.contractEncodeCallDataAPI(identityContract, 'init', [])
    const result = await initiatorCh.createContract({
      code,
      callData,
      deposit: 1000,
      vmVersion: 3,
      abiVersion: 1
    }, async (tx) => await initiator.signTransaction(tx))
    result.should.eql({ accepted: true, address: result.address, signedTx: (await initiatorCh.state()).signedTx })
    contractAddress = result.address
    contractEncodeCall = (method, args) => initiator.contractEncodeCallDataAPI(identityContract, method, args)
  })

  it('can create a contract and reject', async () => {
    responderShouldRejectUpdate = true
    const code = await initiator.compileContractAPI(identityContract)
    const callData = await initiator.contractEncodeCallDataAPI(identityContract, 'init', [])
    const result = await initiatorCh.createContract({
      code,
      callData,
      deposit: 1000,
      vmVersion: 3,
      abiVersion: 1
    }, async (tx) => await initiator.signTransaction(tx))
    result.should.eql({ accepted: false })
  })

  it('can call a contract and accept', async () => {
    const result = await initiatorCh.callContract({
      amount: 0,
      callData: await contractEncodeCall('main', ['42']),
      contract: contractAddress,
      abiVersion: 1
    }, async (tx) => await initiator.signTransaction(tx))
    result.should.eql({ accepted: true, signedTx: (await initiatorCh.state()).signedTx })
    callerNonce = Number(unpackTx((await initiatorCh.state()).signedTx).tx.encodedTx.tx.round)
  })

  it('can call a contract and reject', async () => {
    responderShouldRejectUpdate = true
    const result = await initiatorCh.callContract({
      amount: 0,
      callData: await contractEncodeCall('main', ['42']),
      contract: contractAddress,
      abiVersion: 1
    }, async (tx) => await initiator.signTransaction(tx))
    result.should.eql({ accepted: false })
  })

  it('can get contract call', async () => {
    const result = await initiatorCh.getContractCall({
      caller: await initiator.address(),
      contract: contractAddress,
      round: callerNonce
    })
    result.should.eql({
      callerId: await initiator.address(),
      callerNonce,
      contractId: contractAddress,
      gasPrice: result.gasPrice,
      gasUsed: result.gasUsed,
      height: result.height,
      log: result.log,
      returnType: 'ok',
      returnValue: result.returnValue
    })
    const value = await initiator.contractDecodeDataAPI('int', result.returnValue)
    value.should.eql({ type: 'word', value: 42 })
  })

  it('can call a contract using dry-run', async () => {
    const result = await initiatorCh.callContractStatic({
      amount: 0,
      callData: await contractEncodeCall('main', ['42']),
      contract: contractAddress,
      abiVersion: 1
    })
    result.should.eql({
      callerId: await initiator.address(),
      callerNonce: result.callerNonce,
      contractId: contractAddress,
      gasPrice: result.gasPrice,
      gasUsed: result.gasUsed,
      height: result.height,
      log: result.log,
      returnType: 'ok',
      returnValue: result.returnValue
    })
    const value = await initiator.contractDecodeDataAPI('int', result.returnValue)
    value.should.eql({ type: 'word', value: 42 })
  })
<<<<<<< HEAD

  it('can clean contract calls', async () => {
    await initiatorCh.cleanContractCalls()
    initiatorCh.getContractCall({
      caller: await initiator.address(),
      contract: contractAddress,
      round: callerNonce
    }).should.eventually.be.rejectedWith('Rejected: Call not found')
  })

=======
  
>>>>>>> 9f35bc8a
  it('can get contract state', async () => {
    const result = await initiatorCh.getContractState(contractAddress)
    result.should.eql({
      contract: {
        abiVersion: 1,
        active: true,
        deposit: 1000,
        id: contractAddress,
        ownerId: await initiator.address(),
        referrerIds: [],
        vmVersion: 3,
      },
      contractState: result.contractState
    })
    // TODO: contractState deserialization
  })

  it('can post snapshot solo transaction', async () => {
    const snapshotSoloTx = await initiator.channelSnapshotSoloTx({
      channelId: initiatorCh.id(),
      fromId: await initiator.address(),
      payload: (await initiatorCh.state()).signedTx
    })
    await initiator.sendTransaction(await initiator.signTransaction(snapshotSoloTx), { waitMined: true })
  })

  describe('throws errors', function () {
    before(async function () {
      initiatorCh = await Channel({
        ...sharedParams,
        role: 'initiator',
        port: 3006,
        sign: initiatorSign
      })
      responderCh = await Channel({
        ...sharedParams,
        role: 'responder',
        port: 3006,
        sign: responderSign
      })
      await Promise.all([waitForChannel(initiatorCh), waitForChannel(responderCh)])
    })

    async function update ({ from, to, amount, sign }) {
      return initiatorCh.update(
        from || await initiator.address(),
        to || await responder.address(),
        amount || 1,
        sign || initiator.signTransaction
      )
    }

    it('when posting an update with negative amount', async () => {
      return update({ amount: -10 }).should.eventually.be.rejectedWith('Amount cannot be negative')
    })

    it('when posting an update with insufficient balance', async () => {
      return update({ amount: 2000000000000000 }).should.eventually.be.rejectedWith('Insufficient balance')
    })

    it('when posting an update with incorrect address', async () => {
      return update({ from: 'ak_123' }).should.eventually.be.rejectedWith('Rejected')
    })

    it('when posting an update with incorrect amount', async () => {
      return update({ amount: '1' }).should.eventually.be.rejectedWith('Internal error')
    })

    it('when posting incorrect update tx', async () => {
      return update({ sign: () => 'abcdefg' }).should.eventually.be.rejectedWith('Internal error')
    })
  })
})<|MERGE_RESOLUTION|>--- conflicted
+++ resolved
@@ -630,7 +630,6 @@
     const value = await initiator.contractDecodeDataAPI('int', result.returnValue)
     value.should.eql({ type: 'word', value: 42 })
   })
-<<<<<<< HEAD
 
   it('can clean contract calls', async () => {
     await initiatorCh.cleanContractCalls()
@@ -641,9 +640,6 @@
     }).should.eventually.be.rejectedWith('Rejected: Call not found')
   })
 
-=======
-  
->>>>>>> 9f35bc8a
   it('can get contract state', async () => {
     const result = await initiatorCh.getContractState(contractAddress)
     result.should.eql({
