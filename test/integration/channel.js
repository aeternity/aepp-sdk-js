--- conflicted
+++ resolved
@@ -89,14 +89,10 @@
     responder.setKeypair(generateKeyPair())
     sharedParams.initiatorId = await initiator.address()
     sharedParams.responderId = await responder.address()
-<<<<<<< HEAD
     await initiator.spend(BigNumber('500e18').toString(), await responder.address())
     const version = initiator.getNodeInfo().version.split(/[\.-]/).map(i => parseInt(i, 10))
     majorVersion = version[0]
     minorVersion = version[1]
-=======
-    await initiator.spend(BigNumber('1000e18').toString(), await responder.address())
->>>>>>> 6de7a504
   })
 
   after(() => {
@@ -1081,7 +1077,6 @@
       role: 'initiator',
       pubkey: await initiator.address()
     })
-<<<<<<< HEAD
     await waitForChannel(ch)
     // TODO: why node doesn't return signed_tx when channel is reestablished?
     // await new Promise((resolve) => {
@@ -1093,16 +1088,6 @@
     //   }
     //   ch.on('stateChanged', checkRound)
     // })
-=======
-    await new Promise((resolve) => {
-      const checkRound = () => {
-        ch.round().should.equal(round)
-        ch.off('stateChanged', checkRound)
-        resolve()
-      }
-      ch.on('stateChanged', checkRound)
-    })
->>>>>>> 6de7a504
     ch.state().should.eventually.be.fulfilled
   })
 
