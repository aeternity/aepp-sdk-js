/*
 * ISC License (ISC)
 * Copyright (c) 2018 aeternity developers
 *
 *  Permission to use, copy, modify, and/or distribute this software for any
 *  purpose with or without fee is hereby granted, provided that the above
 *  copyright notice and this permission notice appear in all copies.
 *
 *  THE SOFTWARE IS PROVIDED "AS IS" AND THE AUTHOR DISCLAIMS ALL WARRANTIES WITH
 *  REGARD TO THIS SOFTWARE INCLUDING ALL IMPLIED WARRANTIES OF MERCHANTABILITY
 *  AND FITNESS. IN NO EVENT SHALL THE AUTHOR BE LIABLE FOR ANY SPECIAL, DIRECT,
 *  INDIRECT, OR CONSEQUENTIAL DAMAGES OR ANY DAMAGES WHATSOEVER RESULTING FROM
 *  LOSS OF USE, DATA OR PROFITS, WHETHER IN AN ACTION OF CONTRACT, NEGLIGENCE OR
 *  OTHER TORTIOUS ACTION, ARISING OUT OF OR IN CONNECTION WITH THE USE OR
 *  PERFORMANCE OF THIS SOFTWARE.
 */

import { describe, it, before, after, beforeEach, afterEach } from 'mocha'
import * as sinon from 'sinon'
import { BigNumber } from 'bignumber.js'
import { configure, ready, plan, BaseAe, networkId } from './'
import { generateKeyPair, encodeBase64Check } from '../../es/utils/crypto'
import { unpackTx, buildTx } from '../../es/tx/builder'
import { decode } from '../../es/tx/builder/helpers'
import Channel from '../../es/channel'

const wsUrl = process.env.TEST_WS_URL || 'ws://localhost:3014/channel'

plan(BigNumber('1000e18').toString())

const identityContract = `
contract Identity =
  entrypoint main(x : int) : int = x
`

function waitForChannel (channel) {
  return new Promise(resolve =>
    channel.on('statusChanged', (status) => {
      if (status === 'open') {
        resolve()
      }
    })
  )
}

describe('Channel', function () {
  configure(this)
  this.timeout(120000)

  let initiator
  let responder
  let initiatorCh
  let responderCh
  let responderShouldRejectUpdate
  let existingChannelRound
  let existingChannelId
  let offchainTx
  let contractAddress
  let contractEncodeCall
  let callerNonce
  const initiatorSign = sinon.spy((tag, tx) => initiator.signTransaction(tx))
  const responderSign = sinon.spy((tag, tx) => {
    if (typeof responderShouldRejectUpdate === 'number') {
      return responderShouldRejectUpdate
    }
    if (responderShouldRejectUpdate) {
      return null
    }
    return responder.signTransaction(tx)
  })
  const sharedParams = {
    url: wsUrl,
    pushAmount: 3,
    initiatorAmount: BigNumber('100e18'),
    responderAmount: BigNumber('100e18'),
    channelReserve: 0,
    ttl: 10000,
    host: 'localhost',
    port: 3001,
    lockPeriod: 1,
    statePassword: 'correct horse battery staple'
  }

  before(async function () {
    initiator = await ready(this)
    responder = await BaseAe({ nativeMode: true, networkId })
    responder.setKeypair(generateKeyPair())
    sharedParams.initiatorId = await initiator.address()
    sharedParams.responderId = await responder.address()
    await initiator.spend(BigNumber('500e18').toString(), await responder.address())
  })

  after(() => {
    initiatorCh.disconnect()
    responderCh.disconnect()
  })

  beforeEach(() => {
    responderShouldRejectUpdate = false
  })

  afterEach(() => {
    initiatorSign.resetHistory()
    responderSign.resetHistory()
  })

  it('can open a channel', async () => {
    initiatorCh = await Channel({
      ...sharedParams,
      role: 'initiator',
      sign: initiatorSign
    })
    responderCh = await Channel({
      ...sharedParams,
      role: 'responder',
      sign: responderSign
    })
    await Promise.all([waitForChannel(initiatorCh), waitForChannel(responderCh)])
    initiatorCh.round().should.equal(1)
    responderCh.round().should.equal(1)
    sinon.assert.calledOnce(initiatorSign)
    sinon.assert.calledWithExactly(initiatorSign, sinon.match('initiator_sign'), sinon.match.string)
    sinon.assert.calledOnce(responderSign)
    sinon.assert.calledWithExactly(responderSign, sinon.match('responder_sign'), sinon.match.string)
    const expectedTxParams = {
      initiator: await initiator.address(),
      responder: await responder.address(),
      initiatorAmount: sharedParams.initiatorAmount.toString(),
      responderAmount: sharedParams.responderAmount.toString(),
      channelReserve: sharedParams.channelReserve.toString(),
      // TODO: investigate why ttl is "0"
      // ttl: sharedParams.ttl.toString(),
      lockPeriod: sharedParams.lockPeriod.toString()
    }
    const { txType: initiatorTxType, tx: initiatorTx } = unpackTx(initiatorSign.firstCall.args[1])
    const { txType: responderTxType, tx: responderTx } = unpackTx(responderSign.firstCall.args[1])
    initiatorTxType.should.equal('channelCreate')
    initiatorTx.should.eql({ ...initiatorTx, ...expectedTxParams })
    responderTxType.should.equal('channelCreate')
    responderTx.should.eql({ ...responderTx, ...expectedTxParams })
  })

  it('can post update and accept', async () => {
    responderShouldRejectUpdate = false
    const roundBefore = initiatorCh.round()
    const sign = sinon.spy(initiator.signTransaction.bind(initiator))
    const amount = 1
    const result = await initiatorCh.update(
      await initiator.address(),
      await responder.address(),
      amount,
      sign
    )
    initiatorCh.round().should.equal(roundBefore + 1)
    result.accepted.should.equal(true)
    result.signedTx.should.be.a('string')
    sinon.assert.notCalled(initiatorSign)
    sinon.assert.calledOnce(responderSign)
    sinon.assert.calledWithExactly(
      responderSign,
      sinon.match('update_ack'),
      sinon.match.string,
      sinon.match({
        updates: sinon.match([{
          amount: sinon.match(amount),
          from: sinon.match(await initiator.address()),
          to: sinon.match(await responder.address()),
          op: sinon.match('OffChainTransfer')
        }])
      })
    )
    sinon.assert.calledOnce(sign)
    sinon.assert.calledWithExactly(
      sign,
      sinon.match.string,
      sinon.match({
        updates: sinon.match([{
          amount: sinon.match(amount),
          from: sinon.match(await initiator.address()),
          to: sinon.match(await responder.address()),
          op: sinon.match('OffChainTransfer')
        }])
      })
    )
    const { txType } = unpackTx(sign.firstCall.args[0])
    txType.should.equal('channelOffChain')
    sign.firstCall.args[1].should.eql({
      updates: [
        {
          amount,
          from: await initiator.address(),
          to: await responder.address(),
          op: 'OffChainTransfer'
        }
      ]
    })
  })

  it('can post update and reject', async () => {
    responderShouldRejectUpdate = true
    const sign = sinon.spy(initiator.signTransaction.bind(initiator))
    const amount = 1
    const roundBefore = initiatorCh.round()
    const result = await initiatorCh.update(
      await responder.address(),
      await initiator.address(),
      amount,
      sign
    )
    result.accepted.should.equal(false)
    initiatorCh.round().should.equal(roundBefore)
    sinon.assert.notCalled(initiatorSign)
    sinon.assert.calledOnce(responderSign)
    sinon.assert.calledWithExactly(
      responderSign,
      sinon.match('update_ack'),
      sinon.match.string,
      sinon.match({
        updates: sinon.match([{
          amount: sinon.match(amount),
          from: sinon.match(await responder.address()),
          to: sinon.match(await initiator.address()),
          op: sinon.match('OffChainTransfer')
        }])
      })
    )
    sinon.assert.calledOnce(sign)
    sinon.assert.calledWithExactly(
      sign,
      sinon.match.string,
      sinon.match({
        updates: sinon.match([{
          amount: sinon.match(amount),
          from: sinon.match(await responder.address()),
          to: sinon.match(await initiator.address()),
          op: sinon.match('OffChainTransfer')
        }])
      })
    )
    const { txType } = unpackTx(sign.firstCall.args[0])
    txType.should.equal('channelOffChain')
    sign.firstCall.args[1].should.eql({
      updates: [
        {
          amount,
          from: await responder.address(),
          to: await initiator.address(),
          op: 'OffChainTransfer'
        }
      ]
    })
  })

  it('can abort update sign request', async () => {
    const errorCode = 12345
    const result = await initiatorCh.update(
      await initiator.address(),
      await responder.address(),
      100,
      () => errorCode
    )
    result.should.eql({ accepted: false, errorCode, errorMessage: 'user-defined' })
  })

  it('can abort update with custom error code', async () => {
    responderShouldRejectUpdate = 1234
    const result = await initiatorCh.update(
      await initiator.address(),
      await responder.address(),
      100,
      tx => initiator.signTransaction(tx)
    )
    result.should.eql({
      accepted: false,
      errorCode: responderShouldRejectUpdate,
      errorMessage: 'user-defined'
    })
  })

  it('can post bignumber update and accept', async () => {
    responderShouldRejectUpdate = false
    const sign = sinon.spy(initiator.signTransaction.bind(initiator))
    const amount = BigNumber('10e18')
    const result = await initiatorCh.update(
      await initiator.address(),
      await responder.address(),
      amount,
      sign
    )
    result.accepted.should.equal(true)
    result.signedTx.should.be.a('string')
    sinon.assert.notCalled(initiatorSign)
    sinon.assert.calledOnce(responderSign)
    sinon.assert.calledWithExactly(
      responderSign,
      sinon.match('update_ack'),
      sinon.match.string,
      sinon.match({
        updates: sinon.match([{
          amount: sinon.match(amount.toString()),
          from: sinon.match(await initiator.address()),
          to: sinon.match(await responder.address()),
          op: sinon.match('OffChainTransfer')
        }])
      })
    )
    sinon.assert.calledOnce(sign)
    sinon.assert.calledWithExactly(
      sign,
      sinon.match.string,
      sinon.match({
        updates: sinon.match([{
          amount: sinon.match(amount.toString()),
          from: sinon.match(await initiator.address()),
          to: sinon.match(await responder.address()),
          op: sinon.match('OffChainTransfer')
        }])
      })
    )
    const { txType } = unpackTx(sign.firstCall.args[0])
    txType.should.equal('channelOffChain')
    sign.firstCall.args[1].should.eql({
      updates: [
        {
          amount: amount.toString(),
          from: await initiator.address(),
          to: await responder.address(),
          op: 'OffChainTransfer'
        }
      ]
    })
  })

  it('can post update with metadata', async () => {
    responderShouldRejectUpdate = true
    const meta = 'meta 1'
    const sign = sinon.spy(initiator.signTransaction.bind(initiator))
    await initiatorCh.update(
      await initiator.address(),
      await responder.address(),
      100,
      sign,
      [meta]
    )
    sign.firstCall.args[1].updates.should.eql([
      sign.firstCall.args[1].updates[0],
      { data: meta, op: 'OffChainMeta'}
    ])
    responderSign.firstCall.args[2].updates.should.eql([
      responderSign.firstCall.args[2].updates[0],
      { data: meta, op: 'OffChainMeta'}
    ])
  })

  it('can get proof of inclusion', async () => {
    const initiatorAddr = await initiator.address()
    const responderAddr = await responder.address()
    const params = { accounts: [initiatorAddr, responderAddr] }
    const initiatorPoi = await initiatorCh.poi(params)
    const responderPoi = await responderCh.poi(params)
    initiatorPoi.should.be.a('string')
    responderPoi.should.be.a('string')
    const unpackedInitiatorPoi = unpackTx(decode(initiatorPoi, 'pi'), true)
    const unpackedResponderPoi = unpackTx(decode(responderPoi, 'pi'), true)
    buildTx(unpackedInitiatorPoi.tx, unpackedInitiatorPoi.txType, { prefix: 'pi' }).tx.should.equal(initiatorPoi)
    buildTx(unpackedResponderPoi.tx, unpackedResponderPoi.txType, { prefix: 'pi' }).tx.should.equal(responderPoi)
  })

  it('can get balances', async () => {
    const initiatorAddr = await initiator.address()
    const responderAddr = await responder.address()
    const addresses = [initiatorAddr, responderAddr]
    const initiatorBalances = await initiatorCh.balances(addresses)
    const responderBalances = await responderCh.balances(addresses)
    initiatorBalances.should.be.an('object')
    responderBalances.should.be.an('object')
    initiatorBalances[initiatorAddr].should.be.a('string')
    initiatorBalances[responderAddr].should.be.a('string')
    responderBalances[initiatorAddr].should.be.a('string')
    responderBalances[responderAddr].should.be.a('string')
  })

  it('can send a message', async () => {
    const sender = await initiator.address()
    const recipient = await responder.address()
    const info = 'hello world'
    initiatorCh.sendMessage(info, recipient)
    const message = await new Promise(resolve => responderCh.on('message', resolve))
    message.should.eql({
      // TODO: don't ignore `channel_id` equality check
      channel_id: message.channel_id,
      from: sender,
      to: recipient,
      info
    })
  })

  it('can request a withdraw and accept', async () => {
    const sign = sinon.spy(initiator.signTransaction.bind(initiator))
    const amount = BigNumber('2e18')
    const onOnChainTx = sinon.spy()
    const onOwnWithdrawLocked = sinon.spy()
    const onWithdrawLocked = sinon.spy()
    responderShouldRejectUpdate = false
    const roundBefore = initiatorCh.round()
    const result = await initiatorCh.withdraw(
      amount,
      sign,
      { onOnChainTx, onOwnWithdrawLocked, onWithdrawLocked }
    )
    result.should.eql({ accepted: true, signedTx: (await initiatorCh.state()).signedTx })
    initiatorCh.round().should.equal(roundBefore + 1)
    sinon.assert.called(onOnChainTx)
    sinon.assert.calledWithExactly(onOnChainTx, sinon.match.string)
    sinon.assert.calledOnce(onOwnWithdrawLocked)
    sinon.assert.calledOnce(onWithdrawLocked)
    sinon.assert.notCalled(initiatorSign)
    sinon.assert.calledOnce(responderSign)
    sinon.assert.calledWithExactly(
      responderSign,
      sinon.match('withdraw_ack'),
      sinon.match.string,
      sinon.match({
        updates: [{
          amount: amount.toString(),
          op: 'OffChainWithdrawal',
          to: await initiator.address()
        }]
      })
    )
    sinon.assert.calledOnce(sign)
    sinon.assert.calledWithExactly(
      sign,
      sinon.match.string,
      sinon.match({
        updates: [{
          amount: amount.toString(),
          op: 'OffChainWithdrawal',
          to: await initiator.address()
        }]
      })
    )
    const { txType, tx } = unpackTx(sign.firstCall.args[0])
    txType.should.equal('channelWithdraw')
    tx.should.eql({
      ...tx,
      toId: await initiator.address(),
      amount: amount.toString()
    })
  })

  it('can request a withdraw and reject', async () => {
    const sign = sinon.spy(initiator.signTransaction.bind(initiator))
    const amount = BigNumber('2e18')
    const onOnChainTx = sinon.spy()
    const onOwnWithdrawLocked = sinon.spy()
    const onWithdrawLocked = sinon.spy()
    responderShouldRejectUpdate = true
    const roundBefore = initiatorCh.round()
    const result = await initiatorCh.withdraw(
      amount,
      sign,
      { onOnChainTx, onOwnWithdrawLocked, onWithdrawLocked }
    )
<<<<<<< HEAD
    result.should.eql({ accepted: false })
    initiatorCh.round().should.equal(roundBefore)
=======
    result.should.eql({ ...result, accepted: false })
>>>>>>> c78afca2
    sinon.assert.notCalled(onOnChainTx)
    sinon.assert.notCalled(onOwnWithdrawLocked)
    sinon.assert.notCalled(onWithdrawLocked)
    sinon.assert.notCalled(initiatorSign)
    sinon.assert.calledOnce(responderSign)
    sinon.assert.calledWithExactly(
      responderSign,
      sinon.match('withdraw_ack'),
      sinon.match.string,
      sinon.match({
        updates: [{
          amount: amount.toString(),
          op: 'OffChainWithdrawal',
          to: await initiator.address()
        }]
      })
    )
    sinon.assert.calledOnce(sign)
    sinon.assert.calledWithExactly(
      sign,
      sinon.match.string,
      sinon.match({
        updates: [{
          amount: amount.toString(),
          op: 'OffChainWithdrawal',
          to: await initiator.address()
        }]
      })
    )
    const { txType, tx } = unpackTx(sign.firstCall.args[0])
    txType.should.equal('channelWithdraw')
    tx.should.eql({
      ...tx,
      toId: await initiator.address(),
      amount: amount.toString()
    })
  })

  it('can abort withdraw sign request', async () => {
    const errorCode = 12345
    const result = await initiatorCh.withdraw(
      100,
      () => errorCode
    )
    result.should.eql({ accepted: false, errorCode, errorMessage: 'user-defined' })
  })

  it('can abort withdraw with custom error code', async () => {
    responderShouldRejectUpdate = 12345
    const result = await initiatorCh.withdraw(
      100,
      tx => initiator.signTransaction(tx)
    )
    result.should.eql({
      accepted: false,
      errorCode: responderShouldRejectUpdate,
      errorMessage: 'user-defined'
    })
  })

  it('can request a deposit and accept', async () => {
    const sign = sinon.spy(initiator.signTransaction.bind(initiator))
    const amount = BigNumber('2e18')
    const onOnChainTx = sinon.spy()
    const onOwnDepositLocked = sinon.spy()
    const onDepositLocked = sinon.spy()
    responderShouldRejectUpdate = false
    const roundBefore = initiatorCh.round()
    const result = await initiatorCh.deposit(
      amount,
      sign,
      { onOnChainTx, onOwnDepositLocked, onDepositLocked }
    )
    result.should.eql({ accepted: true, signedTx: (await initiatorCh.state()).signedTx })
    initiatorCh.round().should.equal(roundBefore + 1)
    sinon.assert.called(onOnChainTx)
    sinon.assert.calledWithExactly(onOnChainTx, sinon.match.string)
    sinon.assert.calledOnce(onOwnDepositLocked)
    sinon.assert.calledOnce(onDepositLocked)
    sinon.assert.notCalled(initiatorSign)
    sinon.assert.calledOnce(responderSign)
    sinon.assert.calledWithExactly(
      responderSign,
      sinon.match('deposit_ack'),
      sinon.match.string,
      sinon.match({
        updates: sinon.match([{
          amount: amount.toString(),
          op: 'OffChainDeposit',
          from: await initiator.address()
        }])
      })
    )
    sinon.assert.calledOnce(sign)
    sinon.assert.calledWithExactly(
      sign,
      sinon.match.string,
      sinon.match({
        updates: sinon.match([{
          amount: amount.toString(),
          op: 'OffChainDeposit',
          from: await initiator.address()
        }])
      })
    )
    const { txType, tx } = unpackTx(sign.firstCall.args[0])
    txType.should.equal('channelDeposit')
    tx.should.eql({
      ...tx,
      fromId: await initiator.address(),
      amount: amount.toString()
    })
  })

  it('can request a deposit and reject', async () => {
    const sign = sinon.spy(initiator.signTransaction.bind(initiator))
    const amount = BigNumber('2e18')
    const onOnChainTx = sinon.spy()
    const onOwnDepositLocked = sinon.spy()
    const onDepositLocked = sinon.spy()
    responderShouldRejectUpdate = true
    const roundBefore = initiatorCh.round()
    const result = await initiatorCh.deposit(
      amount,
      sign,
      { onOnChainTx, onOwnDepositLocked, onDepositLocked }
    )
<<<<<<< HEAD
    result.should.eql({ accepted: false })
    initiatorCh.round().should.equal(roundBefore)
=======
    result.should.eql({ ...result, accepted: false })
>>>>>>> c78afca2
    sinon.assert.notCalled(onOnChainTx)
    sinon.assert.notCalled(onOwnDepositLocked)
    sinon.assert.notCalled(onDepositLocked)
    sinon.assert.notCalled(initiatorSign)
    sinon.assert.calledOnce(responderSign)
    sinon.assert.calledWithExactly(
      responderSign,
      sinon.match('deposit_ack'),
      sinon.match.string,
      sinon.match({
        updates: [{
          amount: amount.toString(),
          op: 'OffChainDeposit',
          from: await initiator.address()
        }]
      })
    )
    const { txType, tx } = unpackTx(sign.firstCall.args[0])
    txType.should.equal('channelDeposit')
    tx.should.eql({
      ...tx,
      fromId: await initiator.address(),
      amount: amount.toString()
    })
  })

  it('can abort deposit sign request', async () => {
    const errorCode = 12345
    const result = await initiatorCh.deposit(
      100,
      () => errorCode
    )
    result.should.eql({ accepted: false, errorCode, errorMessage: 'user-defined' })
  })

  it('can abort deposit with custom error code', async () => {
    responderShouldRejectUpdate = 12345
    const result = await initiatorCh.deposit(
      100,
      tx => initiator.signTransaction(tx)
    )
    result.should.eql({
      accepted: false,
      errorCode: responderShouldRejectUpdate,
      errorMessage: 'user-defined'
    })
  })

  it('can close a channel', async () => {
    const sign = sinon.spy(initiator.signTransaction.bind(initiator))
    const result = await initiatorCh.shutdown(sign)
    result.should.be.a('string')
    sinon.assert.notCalled(initiatorSign)
    sinon.assert.calledOnce(responderSign)
    sinon.assert.calledWithExactly(
      responderSign,
      sinon.match('shutdown_sign_ack'),
      sinon.match.string,
      sinon.match.any
    )
    sinon.assert.calledOnce(sign)
    sinon.assert.calledWithExactly(sign, sinon.match.string)
    const { txType, tx } = unpackTx(sign.firstCall.args[0])
    txType.should.equal('channelCloseMutual')
    tx.should.eql({
      ...tx,
      fromId: await initiator.address()
      // TODO: check `initiatorAmountFinal` and `responderAmountFinal`
    })
  })

  it('can leave a channel', async () => {
    initiatorCh.disconnect()
    responderCh.disconnect()
    initiatorCh = await Channel({
      ...sharedParams,
      role: 'initiator',
      sign: initiatorSign
    })
    responderCh = await Channel({
      ...sharedParams,
      role: 'responder',
      sign: responderSign
    })
    await Promise.all([waitForChannel(initiatorCh), waitForChannel(responderCh)])
    const { accepted } = await initiatorCh.update(
      await initiator.address(),
      await responder.address(),
      100,
      tx => initiator.signTransaction(tx)
    )
    accepted.should.be.true
    existingChannelRound = initiatorCh.round()
    const result = await initiatorCh.leave()
    result.channelId.should.be.a('string')
    result.signedTx.should.be.a('string')
    existingChannelId = result.channelId
    offchainTx = result.signedTx
  })

  it('can reestablish a channel', async () => {
    initiatorCh = await Channel({
      ...sharedParams,
      role: 'initiator',
      port: 3002,
      existingChannelId,
      offchainTx,
      sign: initiatorSign
    })
    responderCh = await Channel({
      ...sharedParams,
      role: 'responder',
      port: 3002,
      existingChannelId,
      offchainTx,
      sign: responderSign
    })
    await Promise.all([waitForChannel(initiatorCh), waitForChannel(responderCh)])
    initiatorCh.round().should.equal(existingChannelRound)
    sinon.assert.notCalled(initiatorSign)
    sinon.assert.notCalled(responderSign)
  })

  it('can solo close a channel', async () => {
    initiatorCh.disconnect()
    responderCh.disconnect()
    initiatorCh = await Channel({
      ...sharedParams,
      role: 'initiator',
      port: 3003,
      sign: initiatorSign
    })
    responderCh = await Channel({
      ...sharedParams,
      role: 'responder',
      port: 3003,
      sign: responderSign
    })
    await Promise.all([waitForChannel(initiatorCh), waitForChannel(responderCh)])

    const initiatorAddr = await initiator.address()
    const responderAddr = await responder.address()
    const { signedTx } = await initiatorCh.update(
      await initiator.address(),
      await responder.address(),
      BigNumber('3e18'),
      tx => initiator.signTransaction(tx)
    )
    const poi = await initiatorCh.poi({
      accounts: [initiatorAddr, responderAddr]
    })
    const balances = await initiatorCh.balances([initiatorAddr, responderAddr])
    const initiatorBalanceBeforeClose = await initiator.balance(initiatorAddr)
    const responderBalanceBeforeClose = await responder.balance(responderAddr)
    const closeSoloTx = await initiator.channelCloseSoloTx({
      channelId: await initiatorCh.id(),
      fromId: initiatorAddr,
      poi,
      payload: signedTx
    })
    const closeSoloTxFee = unpackTx(closeSoloTx).tx.fee
    await initiator.sendTransaction(await initiator.signTransaction(closeSoloTx), { waitMined: true })
    const settleTx = await initiator.channelSettleTx({
      channelId: await initiatorCh.id(),
      fromId: initiatorAddr,
      initiatorAmountFinal: balances[initiatorAddr],
      responderAmountFinal: balances[responderAddr]
    })
    const settleTxFee = unpackTx(settleTx).tx.fee
    await initiator.sendTransaction(await initiator.signTransaction(settleTx), { waitMined: true })
    const initiatorBalanceAfterClose = await initiator.balance(initiatorAddr)
    const responderBalanceAfterClose = await responder.balance(responderAddr)
    new BigNumber(initiatorBalanceAfterClose).minus(initiatorBalanceBeforeClose).plus(closeSoloTxFee).plus(settleTxFee).isEqualTo(
      new BigNumber(balances[initiatorAddr])
    ).should.be.equal(true)
    new BigNumber(responderBalanceAfterClose).minus(responderBalanceBeforeClose).isEqualTo(
      new BigNumber(balances[responderAddr])
    ).should.be.equal(true)
  })

  it('can dispute via slash tx', async () => {
    const initiatorAddr = await initiator.address()
    const responderAddr = await responder.address()
    initiatorCh.disconnect()
    responderCh.disconnect()
    initiatorCh = await Channel({
      ...sharedParams,
      lockPeriod: 5,
      role: 'initiator',
      sign: initiatorSign,
      port: 3004
    })
    responderCh = await Channel({
      ...sharedParams,
      lockPeriod: 5,
      role: 'responder',
      sign: responderSign,
      port: 3004
    })
    await Promise.all([waitForChannel(initiatorCh), waitForChannel(responderCh)])
    const initiatorBalanceBeforeClose = await initiator.balance(initiatorAddr)
    const responderBalanceBeforeClose = await responder.balance(responderAddr)
    const oldUpdate = await initiatorCh.update(initiatorAddr, responderAddr, 100, (tx) => initiator.signTransaction(tx))
    const oldPoi = await initiatorCh.poi({
      accounts: [initiatorAddr, responderAddr]
    })
    const recentUpdate = await initiatorCh.update(initiatorAddr, responderAddr, 100, (tx) => initiator.signTransaction(tx))
    const recentPoi = await responderCh.poi({
      accounts: [initiatorAddr, responderAddr]
    })
    const recentBalances = await responderCh.balances([initiatorAddr, responderAddr])
    const closeSoloTx = await initiator.channelCloseSoloTx({
      channelId: initiatorCh.id(),
      fromId: initiatorAddr,
      poi: oldPoi,
      payload: oldUpdate.signedTx
    })
    const closeSoloTxFee = unpackTx(closeSoloTx).tx.fee
    await initiator.sendTransaction(await initiator.signTransaction(closeSoloTx), { waitMined: true })
    const slashTx = await responder.channelSlashTx({
      channelId: responderCh.id(),
      fromId: responderAddr,
      poi: recentPoi,
      payload: recentUpdate.signedTx
    })
    const slashTxFee = unpackTx(slashTx).tx.fee
    await responder.sendTransaction(await responder.signTransaction(slashTx), { waitMined: true })
    const settleTx = await responder.channelSettleTx({
      channelId: responderCh.id(),
      fromId: responderAddr,
      initiatorAmountFinal: recentBalances[initiatorAddr],
      responderAmountFinal: recentBalances[responderAddr]
    })
    const settleTxFee = unpackTx(settleTx).tx.fee
    await responder.sendTransaction(await responder.signTransaction(settleTx), { waitMined: true })
    const initiatorBalanceAfterClose = await initiator.balance(initiatorAddr)
    const responderBalanceAfterClose = await responder.balance(responderAddr)
    new BigNumber(initiatorBalanceAfterClose).minus(initiatorBalanceBeforeClose).plus(closeSoloTxFee).isEqualTo(
      new BigNumber(recentBalances[initiatorAddr])
    ).should.be.equal(true)
    new BigNumber(responderBalanceAfterClose).minus(responderBalanceBeforeClose).plus(slashTxFee).plus(settleTxFee).isEqualTo(
      new BigNumber(recentBalances[responderAddr])
    ).should.be.equal(true)
  })

  it('can create a contract and accept', async () => {
    initiatorCh.disconnect()
    responderCh.disconnect()
    initiatorCh = await Channel({
      ...sharedParams,
      role: 'initiator',
      port: 3005,
      sign: initiatorSign
    })
    responderCh = await Channel({
      ...sharedParams,
      role: 'responder',
      port: 3005,
      sign: responderSign
    })
    await Promise.all([waitForChannel(initiatorCh), waitForChannel(responderCh)])
    const code = await initiator.compileContractAPI(identityContract, { backend: 'aevm' })
    const callData = await initiator.contractEncodeCallDataAPI(identityContract, 'init', [], { backend: 'aevm' })
    const roundBefore = initiatorCh.round()
    const result = await initiatorCh.createContract({
      code,
      callData,
      deposit: 1000,
      vmVersion: 6,
      abiVersion: 1
    }, async (tx) => initiator.signTransaction(tx))
    result.should.eql({ accepted: true, address: result.address, signedTx: (await initiatorCh.state()).signedTx })
    initiatorCh.round().should.equal(roundBefore + 1)
    contractAddress = result.address
    contractEncodeCall = (method, args) => initiator.contractEncodeCallDataAPI(identityContract, method, args, { backend: 'aevm' })
  })

  it('can create a contract and reject', async () => {
    responderShouldRejectUpdate = true
    const code = await initiator.compileContractAPI(identityContract, { backend: 'aevm' })
    const callData = await initiator.contractEncodeCallDataAPI(identityContract, 'init', [], { backend: 'aevm' })
    const roundBefore = initiatorCh.round()
    const result = await initiatorCh.createContract({
      code,
      callData,
      deposit: BigNumber('10e18'),
      vmVersion: 4,
      abiVersion: 1
    }, async (tx) => initiator.signTransaction(tx))
<<<<<<< HEAD
    result.should.eql({ accepted: false })
    initiatorCh.round().should.equal(roundBefore)
=======
    result.should.eql({ ...result, accepted: false })
  })

  it('can abort contract sign request', async () => {
    const errorCode = 12345
    const code = await initiator.compileContractAPI(identityContract, { backend: 'aevm' })
    const callData = await initiator.contractEncodeCallDataAPI(identityContract, 'init', [], { backend: 'aevm' })
    const result = await initiatorCh.createContract({
      code,
      callData,
      deposit: BigNumber('10e18'),
      vmVersion: 4,
      abiVersion: 1
    }, () => errorCode)
    result.should.eql({ accepted: false, errorCode, errorMessage: 'user-defined' })
  })

  it('can abort contract with custom error code', async () => {
    responderShouldRejectUpdate = 12345
    const code = await initiator.compileContractAPI(identityContract, { backend: 'aevm' })
    const callData = await initiator.contractEncodeCallDataAPI(identityContract, 'init', [], { backend: 'aevm' })
    const result = await initiatorCh.createContract({
      code,
      callData,
      deposit: BigNumber('10e18'),
      vmVersion: 4,
      abiVersion: 1
    }, async (tx) => initiator.signTransaction(tx))
    result.should.eql({
      accepted: false,
      errorCode: responderShouldRejectUpdate,
      errorMessage: 'user-defined'
    })
>>>>>>> c78afca2
  })

  it('can call a contract and accept', async () => {
    const roundBefore = initiatorCh.round()
    const result = await initiatorCh.callContract({
      amount: 0,
      callData: await contractEncodeCall('main', ['42']),
      contract: contractAddress,
      abiVersion: 1
    }, async (tx) => initiator.signTransaction(tx))
    result.should.eql({ accepted: true, signedTx: (await initiatorCh.state()).signedTx })
    initiatorCh.round().should.equal(roundBefore + 1)
    callerNonce = initiatorCh.round()
  })

  it('can call a contract and reject', async () => {
    responderShouldRejectUpdate = true
    const roundBefore = initiatorCh.round()
    const result = await initiatorCh.callContract({
      amount: 0,
      callData: await contractEncodeCall('main', ['42']),
      contract: contractAddress,
      abiVersion: 1
    }, async (tx) => initiator.signTransaction(tx))
<<<<<<< HEAD
    result.should.eql({ accepted: false })
    initiatorCh.round().should.equal(roundBefore)
=======
    result.should.eql({ ...result, accepted: false })
  })

  it('can abort contract call sign request', async () => {
    const errorCode = 12345
    const result = await initiatorCh.callContract({
      amount: 0,
      callData: await contractEncodeCall('main', ['42']),
      contract: contractAddress,
      abiVersion: 1
    }, () => errorCode)
    result.should.eql({ accepted: false, errorCode, errorMessage: 'user-defined' })
  })

  it('can abort contract call with custom error code', async () => {
    responderShouldRejectUpdate = 12345
    const result = await initiatorCh.callContract({
      amount: 0,
      callData: await contractEncodeCall('main', ['42']),
      contract: contractAddress,
      abiVersion: 1
    }, async (tx) => initiator.signTransaction(tx))
    result.should.eql({
      accepted: false,
      errorCode: responderShouldRejectUpdate,
      errorMessage: 'user-defined'
    })
>>>>>>> c78afca2
  })

  it('can get contract call', async () => {
    const result = await initiatorCh.getContractCall({
      caller: await initiator.address(),
      contract: contractAddress,
      round: callerNonce
    })
    result.should.eql({
      callerId: await initiator.address(),
      callerNonce,
      contractId: contractAddress,
      gasPrice: result.gasPrice,
      gasUsed: result.gasUsed,
      height: result.height,
      log: result.log,
      returnType: 'ok',
      returnValue: result.returnValue
    })
    const value = await initiator.contractDecodeDataAPI('int', result.returnValue)
    value.should.eql({ type: 'word', value: 42 })
  })

  it('can call a contract using dry-run', async () => {
    const result = await initiatorCh.callContractStatic({
      amount: 0,
      callData: await contractEncodeCall('main', ['42']),
      contract: contractAddress,
      abiVersion: 1
    })
    result.should.eql({
      callerId: await initiator.address(),
      callerNonce: result.callerNonce,
      contractId: contractAddress,
      gasPrice: result.gasPrice,
      gasUsed: result.gasUsed,
      height: result.height,
      log: result.log,
      returnType: 'ok',
      returnValue: result.returnValue
    })
    const value = await initiator.contractDecodeDataAPI('int', result.returnValue)
    value.should.eql({ type: 'word', value: 42 })
  })

  it('can clean contract calls', async () => {
    await initiatorCh.cleanContractCalls()
    initiatorCh.getContractCall({
      caller: await initiator.address(),
      contract: contractAddress,
      round: callerNonce
    }).should.eventually.be.rejected
  })

  it('can get contract state', async () => {
    const result = await initiatorCh.getContractState(contractAddress)
    result.should.eql({
      contract: {
        abiVersion: 1,
        active: true,
        deposit: 1000,
        id: contractAddress,
        ownerId: await initiator.address(),
        referrerIds: [],
        vmVersion: 6
      },
      contractState: result.contractState
    })
    // TODO: contractState deserialization
  })

  it('can post snapshot solo transaction', async () => {
    const snapshotSoloTx = await initiator.channelSnapshotSoloTx({
      channelId: initiatorCh.id(),
      fromId: await initiator.address(),
      payload: (await initiatorCh.state()).signedTx
    })
    await initiator.sendTransaction(await initiator.signTransaction(snapshotSoloTx), { waitMined: true })
  })

  it('can reconnect', async () => {
    initiatorCh.disconnect()
    responderCh.disconnect()
    initiatorCh = await Channel({
      ...sharedParams,
      role: 'initiator',
      port: 3006,
      sign: initiatorSign
    })
    responderCh = await Channel({
      ...sharedParams,
      role: 'responder',
      port: 3006,
      sign: responderSign
    })
    await Promise.all([waitForChannel(initiatorCh), waitForChannel(responderCh)])
    const result = await initiatorCh.update(
      await initiator.address(),
      await responder.address(),
      100,
      tx => initiator.signTransaction(tx)
    )
    result.accepted.should.be.true
    const channelId = await initiatorCh.id()
    const round = initiatorCh.round()
    initiatorCh.disconnect()
    const ch = await Channel.reconnect({
      ...sharedParams,
      role: 'initiator',
      port: 3006,
      sign: initiatorSign
    }, {
      channelId,
      round,
      role: 'initiator',
      pubkey: await initiator.address()
    })
    await new Promise((resolve) => {
      const checkRound = () => {
        ch.round().should.equal(round)
        // TODO: enable line below
        // ch.off('stateChanged', checkRound)
        resolve()
      }
      ch.on('stateChanged', checkRound)
    })
    ch.state().should.eventually.be.fulfilled
  })

  it('can post backchannel update', async () => {
    async function appendSignature (target, source) {
      const { txType, tx: { signatures, encodedTx: { rlpEncoded } } } = unpackTx(target)
      const tx = buildTx({
        signatures: signatures.concat(unpackTx(source).tx.signatures),
        encodedTx: rlpEncoded
      }, txType)
      return `tx_${encodeBase64Check(tx.rlpEncoded)}`
    }

    initiatorCh.disconnect()
    responderCh.disconnect()
    initiatorCh = await Channel({
      ...sharedParams,
      role: 'initiator',
      port: 3006,
      sign: initiatorSign
    })
    responderCh = await Channel({
      ...sharedParams,
      role: 'responder',
      port: 3006,
      sign: responderSign
    })
    await Promise.all([waitForChannel(initiatorCh), waitForChannel(responderCh)])
    initiatorCh.disconnect()
    const { accepted } = await responderCh.update(
      await initiator.address(),
      await responder.address(),
      100,
      tx => responder.signTransaction(tx)
    )
    accepted.should.be.false
    const result = await responderCh.update(
      await initiator.address(),
      await responder.address(),
      100,
      async (tx) => appendSignature(
        await responder.signTransaction(tx),
        await initiator.signTransaction(tx)
      )
    )
    result.accepted.should.equal(true)
    result.signedTx.should.be.a('string')
  })

  describe('throws errors', function () {
    before(async function () {
      initiatorCh.disconnect()
      responderCh.disconnect()
      initiatorCh = await Channel({
        ...sharedParams,
        role: 'initiator',
        port: 3006,
        sign: initiatorSign
      })
      responderCh = await Channel({
        ...sharedParams,
        role: 'responder',
        port: 3006,
        sign: responderSign
      })
      await Promise.all([waitForChannel(initiatorCh), waitForChannel(responderCh)])
    })

    after(() => {
      initiatorCh.disconnect()
      responderCh.disconnect()
    })

    async function update ({ from, to, amount, sign }) {
      return initiatorCh.update(
        from || await initiator.address(),
        to || await responder.address(),
        amount || 1,
        sign || initiator.signTransaction
      )
    }

    it('when posting an update with negative amount', async () => {
      return update({ amount: -10 }).should.eventually.be.rejectedWith('Amount cannot be negative')
    })

    it('when posting an update with insufficient balance', async () => {
      return update({ amount: BigNumber('999e18') }).should.eventually.be.rejectedWith('Insufficient balance')
    })

    it('when posting an update with incorrect address', async () => {
      return update({ from: 'ak_123' }).should.eventually.be.rejectedWith('Rejected')
    })
  })
})<|MERGE_RESOLUTION|>--- conflicted
+++ resolved
@@ -43,7 +43,7 @@
   )
 }
 
-describe('Channel', function () {
+describe.only('Channel', function () {
   configure(this)
   this.timeout(120000)
 
@@ -462,12 +462,8 @@
       sign,
       { onOnChainTx, onOwnWithdrawLocked, onWithdrawLocked }
     )
-<<<<<<< HEAD
-    result.should.eql({ accepted: false })
     initiatorCh.round().should.equal(roundBefore)
-=======
     result.should.eql({ ...result, accepted: false })
->>>>>>> c78afca2
     sinon.assert.notCalled(onOnChainTx)
     sinon.assert.notCalled(onOwnWithdrawLocked)
     sinon.assert.notCalled(onWithdrawLocked)
@@ -595,12 +591,8 @@
       sign,
       { onOnChainTx, onOwnDepositLocked, onDepositLocked }
     )
-<<<<<<< HEAD
-    result.should.eql({ accepted: false })
     initiatorCh.round().should.equal(roundBefore)
-=======
     result.should.eql({ ...result, accepted: false })
->>>>>>> c78afca2
     sinon.assert.notCalled(onOnChainTx)
     sinon.assert.notCalled(onOwnDepositLocked)
     sinon.assert.notCalled(onDepositLocked)
@@ -890,10 +882,7 @@
       vmVersion: 4,
       abiVersion: 1
     }, async (tx) => initiator.signTransaction(tx))
-<<<<<<< HEAD
-    result.should.eql({ accepted: false })
     initiatorCh.round().should.equal(roundBefore)
-=======
     result.should.eql({ ...result, accepted: false })
   })
 
@@ -927,7 +916,6 @@
       errorCode: responderShouldRejectUpdate,
       errorMessage: 'user-defined'
     })
->>>>>>> c78afca2
   })
 
   it('can call a contract and accept', async () => {
@@ -952,10 +940,7 @@
       contract: contractAddress,
       abiVersion: 1
     }, async (tx) => initiator.signTransaction(tx))
-<<<<<<< HEAD
-    result.should.eql({ accepted: false })
     initiatorCh.round().should.equal(roundBefore)
-=======
     result.should.eql({ ...result, accepted: false })
   })
 
@@ -983,7 +968,6 @@
       errorCode: responderShouldRejectUpdate,
       errorMessage: 'user-defined'
     })
->>>>>>> c78afca2
   })
 
   it('can get contract call', async () => {
