/*
 * ISC License (ISC)
 * Copyright 2018 aeternity developers
 *
 *  Permission to use, copy, modify, and/or distribute this software for any
 *  purpose with or without fee is hereby granted, provided that the above
 *  copyright notice and this permission notice appear in all copies.
 *
 *  THE SOFTWARE IS PROVIDED "AS IS" AND THE AUTHOR DISCLAIMS ALL WARRANTIES WITH
 *  REGARD TO THIS SOFTWARE INCLUDING ALL IMPLIED WARRANTIES OF MERCHANTABILITY
 *  AND FITNESS. IN NO EVENT SHALL THE AUTHOR BE LIABLE FOR ANY SPECIAL, DIRECT,
 *  INDIRECT, OR CONSEQUENTIAL DAMAGES OR ANY DAMAGES WHATSOEVER RESULTING FROM
 *  LOSS OF USE, DATA OR PROFITS, WHETHER IN AN ACTION OF CONTRACT, NEGLIGENCE OR
 *  OTHER TORTIOUS ACTION, ARISING OUT OF OR IN CONNECTION WITH THE USE OR
 *  PERFORMANCE OF THIS SOFTWARE.
 */

import { Universal as Ae } from '../../es/ae/universal'
import * as Crypto from '../../es/utils/crypto'
import { BigNumber } from 'bignumber.js'
import MemoryAccount from '../../es/account/memory'
<<<<<<< HEAD
import Node from '../../es/node'
=======
import chai from 'chai'
import chaiAsPromised from 'chai-as-promised'
chai.use(chaiAsPromised)
chai.should()
>>>>>>> 6f760fbd

const url = process.env.TEST_URL || 'http://localhost:3013'
const internalUrl = process.env.TEST_INTERNAL_URL || 'http://localhost:3113'
export const compilerUrl = process.env.COMPILER_URL || 'http://localhost:3080'
const networkId = process.env.TEST_NETWORK_ID || 'ae_devnet'
const forceCompatibility = process.env.FORCE_COMPATIBILITY || false
export const account = Crypto.generateKeyPair()
export const account2 = Crypto.generateKeyPair()

<<<<<<< HEAD
const BaseAe = async (params) => Ae.compose({
  deepProps: { Swagger: { defaults: { debug: !!process.env['DEBUG'] } } },
  props: { process, compilerUrl }
})({ ...params, nodes: [{ name: 'test', instance: await Node({ url, internalUrl }) }] })
=======
const BaseAe = (params) => Ae.waitMined(true).compose({
  deepProps: { Swagger: { defaults: { debug: !!process.env['DEBUG'] } } },
  props: { url, internalUrl, process, compilerUrl }
})({ ...params, forceCompatibility })
>>>>>>> 6f760fbd

const BaseAeWithAccounts = BaseAe

let planned = BigNumber(0)
let charged = false

function plan (amount) {
  planned = planned.plus(amount)
}

const TIMEOUT = 18000000

function configure (mocha) {
  mocha.timeout(TIMEOUT)
}

async function ready (mocha, native = true, withAccounts = false) {
  configure(mocha)

  const ae = await BaseAe({ networkId })
  await ae.awaitHeight(2)

  if (!charged && planned > 0) {
    console.log(`Charging new wallet ${account.publicKey} with ${planned}`)
    await ae.spend(planned.toString(10), account.publicKey)
    console.log(`Charging new wallet ${account2.publicKey} with ${planned}`)
    await ae.spend(planned.toString(10), account2.publicKey)
    charged = true
  }

  return BaseAeWithAccounts({
    accounts: [MemoryAccount({ keypair: account }), MemoryAccount({ keypair: account2 })],
    address: account.publicKey,
    nativeMode: native,
    networkId
  })
}

export {
  BaseAe,
  url,
  internalUrl,
  networkId,
  configure,
  ready,
  plan
}<|MERGE_RESOLUTION|>--- conflicted
+++ resolved
@@ -19,14 +19,11 @@
 import * as Crypto from '../../es/utils/crypto'
 import { BigNumber } from 'bignumber.js'
 import MemoryAccount from '../../es/account/memory'
-<<<<<<< HEAD
 import Node from '../../es/node'
-=======
 import chai from 'chai'
 import chaiAsPromised from 'chai-as-promised'
 chai.use(chaiAsPromised)
 chai.should()
->>>>>>> 6f760fbd
 
 const url = process.env.TEST_URL || 'http://localhost:3013'
 const internalUrl = process.env.TEST_INTERNAL_URL || 'http://localhost:3113'
@@ -36,17 +33,14 @@
 export const account = Crypto.generateKeyPair()
 export const account2 = Crypto.generateKeyPair()
 
-<<<<<<< HEAD
-const BaseAe = async (params) => Ae.compose({
+const BaseAe = (params) => Ae.waitMined(true).compose({
   deepProps: { Swagger: { defaults: { debug: !!process.env['DEBUG'] } } },
   props: { process, compilerUrl }
-})({ ...params, nodes: [{ name: 'test', instance: await Node({ url, internalUrl }) }] })
-=======
-const BaseAe = (params) => Ae.waitMined(true).compose({
-  deepProps: { Swagger: { defaults: { debug: !!process.env['DEBUG'] } } },
-  props: { url, internalUrl, process, compilerUrl }
-})({ ...params, forceCompatibility })
->>>>>>> 6f760fbd
+})({
+  ...params,
+  forceCompatibility,
+  nodes: [{ name: 'test', instance: await Node({ url, internalUrl }) }]
+})
 
 const BaseAeWithAccounts = BaseAe
 
