--- conflicted
+++ resolved
@@ -2,13 +2,12 @@
 All notable changes to this project will be documented in this file. This change
 log follows the conventions of [keepachangelog.com](http://keepachangelog.com/).
 
-<<<<<<< HEAD
 ## [1.3.1]
 
 ### Changed
 - Remove KeyStore from bundle due to build issue(for now you can export it only using tree-shaking `import * as Keystore from '@aeternity/aepp-sdk/utils/keystore'`)
 
-=======
+
 ## [1.3.0]
 ### Added
 - Add support for State Channels
@@ -27,7 +26,6 @@
 
 ### Notes and known Issues
 - Old transaction builder `es/tx/js.js` will be removed in next major release.
->>>>>>> 650f3211
 
 ## [1.2.1]
 ### Added
