# Change Log
All notable changes to this project will be documented in this file. This change
log follows the conventions of [keepachangelog.com](http://keepachangelog.com/).

## [2.3.0-next]
### Added
<<<<<<< HEAD
- `Minerva` comparability
- Add `Mnemonic` wallet implementation `es/utils/hd-wallet`

### Changed
- Change Channel `legacy` API to `JSON RPC`
- Change default `gasPrice` to `1e6`
- Change `minFee` calculation, multiply min fee by `1e9`

### Removed
- none

### Breaking Changes
- none

### Notes and known Issues
- Change supported node version range to `1.4.0 <= version < 3.0.0`
- This release contain changes from: [2.3.0-next](https://github.com/aeternity/aepp-sdk-js/releases/tag/2.3.0-next), [2.2.1-next](https://github.com/aeternity/aepp-sdk-js/releases/tag/2.2.1-next), [2.1.1-0.1.0-next](https://github.com/aeternity/aepp-sdk-js/releases/tag/2.1.1-0.1.0-next), [2.1.0](https://github.com/aeternity/aepp-sdk-js/releases/tag/2.1.0)

## [2.3.0-next]
### Added
=======
>>>>>>> 7b062e74
- Add `channel` `withdraw` and `deposit` methods

### Changed
- Change default `gasPrice` in `Contract` stamp and `Tx` stamp to `1e9`
- Fix `contract` tx `fee` calculation
- Refactor error handling in `sendTransaction` function
- Change default `gasPrice` to `1e9`
- Change `Fee` byte_size to 1

### Removed
- none

### Breaking Changes
- none

### Notes and known Issues
- none


## [2.2.1-next]
### Added
- Add `deserialization` schema for `Channel` transactions(`channelCreate`, `channelCloseMutual`, `channelDeposit`, `channelWithdraw`, `channelSettle`) 
- Add `rawTx` and `verifyTx` to error from poll function(when you wait for transaction will mined)

### Changed
- Change Channel `legacy` API to `JSON RPC`
- Change `minFee` calculation, multiply min fee by 10^9

### Removed
- none

### Breaking Changes
- none

### Notes and known Issues
- Depend on `bip39` from npm instead of git repo 


## [2.1.1-0.1.0-next]
### Added
- none

### Changed
- Fix linter errors

### Removed
- none

### Breaking Changes
- none

### Notes and known Issues
- none

## [2.1.0]
### Added
- `Minerva` comparability
- Add `Mnemonic` wallet implementation `es/utils/hd-wallet`

### Changed
- Change supported node version range to `1.4.0 <= version < 3.0.0`

### Removed
- none

### Breaking Changes
- none

### Notes and known Issues
- Broken build(linter errors) - fixed in next release


## [2.0.0]
### Added
- Add `unpackedTx`, `txType` and `signature` to `validate` transaction function
- Add `top` param to contract `static call(dry-run)`
- Add errors handling for `dry-run`
- Add `keystore` docs
- Add `verify` options to `send` function which verify tx before broadcasting and throw error if tx is invalid
- Add `dryRun` to `RPC` methods
- Add `Oracle` transaction creation to `Aepp` rpc
- Add `tx builder` docs
- Add doc's for `utils/bytes` and tx builder `schema`

### Changed
- refactor `calculateFee` function in `TxBuilder`(use BigNumber)
- `RpcServer`: Avoid storing of `window` in `instance` properties
- Disable `balance formatting` by default
- Extend response of `Oracle`, `Aens`, `Contrat` with `rawTx`
- Change response of `send` function now it's and object with transaction data(hash, rawTxHash, ...)
- Move `verification of transaction` to `chain` stamp
- Move `Contract` and `Oracle` API wrapper's to `Chain` stamp
- Rename `epoch` in `CHANGELOG`, `README`, `HACKING`
- Retrieve `node` version from `/api`
- Fix unpack tx example in `bin/aecrypto.js`

### Removed
- Remove unused function's from `crypto.js`

### Breaking Changes
- Remove old transaction builder `es/tx/js.js` (Please use `es/tx/builder` instead)
- Rename `es/epoch.js` to `es/node.js`
- Rename `Oracle`, `Contract`, `Chain` API wrapper files from `epoch` to `node`
- Rename `Contract` api wrapper method's

### Notes and known Issues
- none


## [1.3.2]
### Added
- Add `destroyInstance` function to `Ae` stamp which remove all listeners for RPC event's
- Add docs for `TransactionValidator` and `TxBuilder` stamp's
- Add `TxBuilderHelper` to bundle
### Changed
- Adjust doc's for `Contract` and `Aens` stamp's
- Fix decoding of address from contract call
- Contract call static now using `dry-run` API
- Improve test's for Transaction verification

### Removed
- none

### Breaking Changes
- none

### Notes and known Issues
- none


## [1.3.1]

### Changed
- Remove KeyStore from bundle due to build issue(for now you can export it only using tree-shaking `import * as Keystore from '@aeternity/aepp-sdk/utils/keystore'`)


## [1.3.0]
### Added
- Add support for State Channels
- New transaction builder going through schema(build, unpack)
- Add new stamp `TransactionValidator` which can verify your transaction
### Changed
- Rename epoch to aeternity node(docker configs, some docs)
- Use new tx builder in TX stamp
- Set default values for amount and deposit to 0 for `contract` transaction
- Improve RPC server
### Removed
- none

### Breaking Changes
- none

### Notes and known Issues
- Old transaction builder `es/tx/js.js` will be removed in next major release.

## [1.2.1]
### Added
- amount formatter
- amount format balance `client.balance('AK_PUBLICKEY', { format: true })`
- Oracle and Contracts API to Aepp stamp

### Changed
- Use `prepare` instead of `postinstall-build` (thanks @davidyuk)
- Fix Import RLP package (thanks @davidyuk)
- Fix for NetworkId propagation and override
- TxJS is not a stamp anymore, and instead: it exports helper functions
- Refreshed Docs: README.md + docs/usage.md

### Removed
- TxJs stamp (not a stamp anymore)

### Breaking Changes
- TxJs stamp (not a stamp anymore)
- balance now answer a formatted string composed of `AMOUNT + ' ' + unit` (eg. `10 exa` for 10 AE)

### Notes and known Issues
- `10 exa` should be `10 ae`
- format shouldn't be a flag, but a request for `unit` eg. `{ format: `ae` }`



## [1.1.2]
### Added
- isAddressValid check

### Changed
- Compatibility with Node >= 1.0.0 and <= 1.1.0
- Fixed networkId propagation (and overriding on init of Flavors)
- Tx Fee formulas
- Fixed encodeBase58Check by feeding Buffered input

### Removed
- none

### Breaking Changes
- none

### Notes and known Issues
- none


## [1.1.1]
### Added
- none

### Changed
- Fix Testing
- Added a command to remove images after CI testing
- Fixed Oracle error for Wallet flavor

### Removed
- none

### Breaking Changes
- none

### Notes and known Issues
- none

## [1.1.0]
### Added
- Oracles functionality and flavor
- Simple example of aepp-in-aepp (see `/examples` folder)

### Changed
- Fixed issue with big numbers and `TX`

### Removed
- none

### Breaking Changes
- none

### Notes and known Issues
- none

## [1.0.1]
### Added
- ability to support Node range(s) using semver package (see https://www.npmjs.com/package/semver#ranges)

### Changed
- Support for Node >= 1.0.0 and < 2.0.0

### Removed
- none

### Breaking Changes
- none

### Notes and known Issues
- none



## [1.0.0]
### Added
- Contract native Transactions

### Changed
- Rolled back to bignumbers.js for easier fix with axios.get/post

### Removed
- Support for Node < 1.0.0

### Breaking Changes
- New NETWORK_ID (also used in docker/sdk.env for CI tests)
-  Encoding of transaction (and other objects) [changed from base58check to base64check](https://github.com/aeternity/protocol/blob/master/node/api/api_encoding.md)

### Notes and known Issues
- State Channels have been excluded for problems with CI, will be included in next release


## [0.25.0-0.1.1]
### Added
- see [0.25.0-0.1.0]

### Changed
- Change bignumbers.js with [bn.js](https://github.com/indutny/bn.js/) due to binding errors in browser's package

### Removed
- see [0.25.0-0.1.0]

### Breaking Changes
- see [0.25.0-0.1.0]

### Notes and known Issues
- none, see [0.25.0-0.1.0]

## [0.25.0-0.1.0]
### Added
- Parsing of `fee` using `bignum.js`
- Add `networkId` as param to `Account` flavor(default: `ae_mainnet`)
- Implement native build of `AENS` transaction.

### Changed
- Update keystore for new [requirements](https://www.pivotaltracker.com/n/projects/2124891/stories/155155204)
-
### Removed
- Support for < 0.25.0
- [AE CLI](https://github.com/aeternity/aecli-js) and [AE PROJECT CLI](https://github.com/aeternity/aeproject) moved to separate repos and packages

### Breaking Changes
- Use NETWORK_ID for signing (see [here](https://github.com/aeternity/aepp-sdk-js/commit/9c252f937f7ea501c4aaacbbef53c4c1833e48e4#diff-ffb275ebb09085c85c59f140998199e0R28))
- Keystore format [changes](https://www.pivotaltracker.com/n/projects/2124891/stories/155155204)

### Notes and known Issues
- none


## [0.25.0-0.1.0-next]
### Added
- Contract type checked call (Ability to call contract using contract address)

### Changed
- Use ES methods instead of Ramda, where possible
- Fixed keystore by adding a salt param for derivedKey function

### Removed
- Support for < 0.25.0
- [AE CLI](https://github.com/aeternity/aecli-js) and [AE PROJECT CLI](https://github.com/aeternity/aeproject) moved to separate repos and packages

### Breaking Changes
- Aens use domain `.test` instead of `.aet` (see [here](https://github.com/aeternity/aepp-sdk-js/commit/9c252f937f7ea501c4aaacbbef53c4c1833e48e4#diff-8ef3b328d008ef3dbb72a0bca42eba37L24))
- Use NETWORK_ID for signing (see [here](https://github.com/aeternity/aepp-sdk-js/commit/9c252f937f7ea501c4aaacbbef53c4c1833e48e4#diff-ffb275ebb09085c85c59f140998199e0R28))

### Notes and known Issues


## [0.24.0-0.2.0]
### Added
- RPC Client improvements
- (RPC) `onContract` Guard
- (AE PROJECT CLI) born

### Changed
- (CLI) New keystore following these specifications: https://www.pivotaltracker.com/n/projects/2124891/stories/155155204
- (CLI) `Host` parameter became `Url`. (`-u` for hostname, `-U` for internal)

### Breaking Changes
- The `Cli` flavor is now `Universal`
- the keypair keys changed from `{ pub, priv }` to `{ publicKey, secretKey }` for consistency with other systems using them (eg. AirGap and [HD Wallet](https://github.com/aeternity/hd-wallet-js))

### Notes and known Issues
- CLI and AE PROJECT CLI will move to a separate package



## [0.24.0-0.1.0]
### Added
- Full support of [Node-0.24.0](https://github.com/aeternity/aeternity/releases/tag/v0.24.0)
- (CLI) Develop `decode base58` address command in `crypto` module
- (CLI) Add `nonce` param to all tx command's
- (CLI) Add `gas` param to `deploy` and `call` commands
- Add ability to create `spend` transaction natively
- Implement `ethereum keystore` using `AES-126-CTR` and `SCRYPT` as key derivation function

### Changed
- (CLI) Change `--privateKey` to `flag` on `ACCOUNT ADDRESS` command
- Change `node version` in `Dockerfile`
- API endpoints to meet new Node specifications
- Update `docco` config and change `rename` package to `recursive-rename`
- Improved documentation

### Removed
- Support for < 0.24.0

### Notes and known Issues
- `ethereum keystore` usage will be removed in the next release
- CLI will move to a separate package


## [0.22.0-0.1.0-beta.1]
### Added
- Add **CLI** implementation
- nameId function for commitment hash calculations

### Changed
- API endpoints to meet new Node specifications
- Add Nonce calculation on SDK side
- Add check for MAX_GAS in call and deploy contract
- change hash prefix separator from $ to _
- Add keywords ('SDK', 'CLI') to package.json
- Link aecli to `./bin/aecli.js` in package.json (After "npm link" you can use CLI globally)
- Wait until pre-claim transaction block was mined before send claim transaction
- Updated `webpack`, `webpack-cli` and added new dev deps accordingly
- Add Node Compatibility Check
- Add SDK nonce calculations
- Fixes commitment hash calculations in naming system, to be `Hash(nameId(name) + name_salt)` instead of `Hash(Hash(name + name_salt))`.

### Removed
- Support for < 0.22.0

## [0.18.0-0.1.1]
### Added
- Lots of new documentation (prose and API)
- Fancy badges to README
- Transitive dev dependencies for standard-loader not covered by pnpm
- CI Dockerfile to include pnpm
- Fancy-shmancy diagram in README
- Generated documentation files since they are linked in static docs

### Changed
- Switch from Yarn to pnpm for building
- Structure of documentation
- Generate Markdown from Docco

## [0.18.0-0.1.0]
### Added
- Support for Node 0.18.0 (changed endpoints)
- Wallet/Aepp RPC support
- Contract call result decoding support
- Per-module API documentation (Markdown based on JSDoc)
- More API documentation (still incomplete)
- SDK entrypoint factories (in `/es/ae/universal.js`)

### Removed
- Support for < 0.18.0 (changed endpoints)

### Changed
- Module load path (src -> es)
- Lower mining rate (5s) in docker-compose

### Fixed
- Symmetric key encryption/decryption

## [0.15.0-0.1.0]
### Removed
- Legacy Swagger file loading
- Compatibility with < 0.15.0

### Fixed
- Contract unit state initialization
- Missing required parameter for name transfers (workaround for
  [Swagger file bug])

[Swagger file bug]: https://www.pivotaltracker.com/n/projects/2124891

## [0.14.0-0.1.0]
### Added
- New, opinionated top-level API

### Changed
- Rest of legacy API now uses new API as well
- Generated API now encapsulated in `api` object
- Automatic case conversion for remote parameter names
- Remaining tests to use new API
- Adapted new method of obtaining transaction hash, breaks compatibility (see
  below)

### Removed
- Oracle API (for the time being)
- Legacy API and tests
- Compatibility with older versions of Node which provide the transaction hash
  the old way

### Fixed
- [GH-49]: Handle existing path components correctly

## [0.13.0-0.1.0]
### Added
- This change log file

### Changed
- Switch to curve ed25519 (from secp256k1) to align with Node protocol changes
- Generate basic API directly from Swagger files, also validate input data
- Compiled library now self-contained with all dependencies
- Use Webpack 4 based cross-platform (Node/Web) compilation
- Package description now reads `SDK for the æternity blockchain`
- Authors are now taken from `AUTHORS` instead of `package.json`
- Moved code examples from README to separate file in docs

### Removed
- Defunct scripts; will be brought back later

### Fixed
- More consistent code examples

[0.13.0-0.1.0]: https://github.com/aeternity/aepp-sdk-js/compare/v0.10.0-0.1.0...v0.13.0-0.1.0
[0.14.0-0.1.0]: https://github.com/aeternity/aepp-sdk-js/compare/v0.13.0-0.1.0...v0.14.0-0.1.0
[0.15.0-0.1.0]: https://github.com/aeternity/aepp-sdk-js/compare/v0.14.0-0.1.0...v0.15.0-0.1.0
[0.18.0-0.1.0]: https://github.com/aeternity/aepp-sdk-js/compare/v0.15.0-0.1.0...v0.18.0-0.1.0
[0.18.0-0.1.1]: https://github.com/aeternity/aepp-sdk-js/compare/v0.18.0-0.1.0...v0.18.0-0.1.1
[0.22.0-0.1.0-beta.1]: https://github.com/aeternity/aepp-sdk-js/compare/v0.18.0-0.1.1...v0.22.0-0.1.0-beta.1
[0.24.0-0.1.0]: https://github.com/aeternity/aepp-sdk-js/compare/v0.22.0-0.1.0-beta.1...v0.24.0-0.1.0
[0.24.0-0.2.0]: https://github.com/aeternity/aepp-sdk-js/compare/v0.24.0-0.1.0...v0.24.0-0.2.0
[0.25.0-0.1.0-next]: https://github.com/aeternity/aepp-sdk-js/compare/v0.24.0-0.2.0...v0.25.0-0.1.0-next
[0.25.0-0.1.0]: https://github.com/aeternity/aepp-sdk-js/compare/v0.25.0-0.1.0-next...v0.25.0-0.1.0
[0.25.0-0.1.1]: https://github.com/aeternity/aepp-sdk-js/compare/v0.25.0-0.1.0...v0.25.0-0.1.1
[1.0.0]: https://github.com/aeternity/aepp-sdk-js/compare/v0.25.0-0.1.0...1.0.0
[1.0.1]: https://github.com/aeternity/aepp-sdk-js/compare/1.0.0...1.0.1
[1.1.0]: https://github.com/aeternity/aepp-sdk-js/compare/1.0.0...1.1.0
[1.1.1]: https://github.com/aeternity/aepp-sdk-js/compare/1.1.0...1.1.1
[1.1.2]: https://github.com/aeternity/aepp-sdk-js/compare/1.1.1...1.1.2
[1.2.1]: https://github.com/aeternity/aepp-sdk-js/compare/1.1.2...1.2.1
[1.3.0]: https://github.com/aeternity/aepp-sdk-js/compare/1.2.1...1.3.0
[1.3.1]: https://github.com/aeternity/aepp-sdk-js/compare/1.3.0...1.3.1
[1.3.2]: https://github.com/aeternity/aepp-sdk-js/compare/1.3.1...1.3.2
[2.0.0]: https://github.com/aeternity/aepp-sdk-js/compare/1.3.2...2.0.0
[2.1.0]: https://github.com/aeternity/aepp-sdk-js/compare/2.0.0...2.1.0
[2.1.1-0.1.0-next]: https://github.com/aeternity/aepp-sdk-js/compare/2.1.0...2.1.1-0.1.0-next
[2.2.1-next]: https://github.com/aeternity/aepp-sdk-js/compare/2.1.1-0.1.0-next...2.2.1-next
<<<<<<< HEAD
[2.3.0-next]: https://github.com/aeternity/aepp-sdk-js/compare/2.2.1-next...2.3.0-next
[2.3.0]: https://github.com/aeternity/aepp-sdk-js/compare/2.3.0-next...2.3.0
=======
[2.3.0-next]: https://github.com/aeternity/aepp-sdk-js/compare/2.2.1-next...2.3.0-next
>>>>>>> 7b062e74
<|MERGE_RESOLUTION|>--- conflicted
+++ resolved
@@ -4,47 +4,43 @@
 
 ## [2.3.0-next]
 ### Added
-<<<<<<< HEAD
 - `Minerva` comparability
 - Add `Mnemonic` wallet implementation `es/utils/hd-wallet`
 
-### Changed
+ ### Changed
 - Change Channel `legacy` API to `JSON RPC`
 - Change default `gasPrice` to `1e6`
 - Change `minFee` calculation, multiply min fee by `1e9`
 
-### Removed
-- none
-
-### Breaking Changes
-- none
-
-### Notes and known Issues
+ ### Removed
+- none
+
+ ### Breaking Changes
+- none
+
+ ### Notes and known Issues
 - Change supported node version range to `1.4.0 <= version < 3.0.0`
 - This release contain changes from: [2.3.0-next](https://github.com/aeternity/aepp-sdk-js/releases/tag/2.3.0-next), [2.2.1-next](https://github.com/aeternity/aepp-sdk-js/releases/tag/2.2.1-next), [2.1.1-0.1.0-next](https://github.com/aeternity/aepp-sdk-js/releases/tag/2.1.1-0.1.0-next), [2.1.0](https://github.com/aeternity/aepp-sdk-js/releases/tag/2.1.0)
 
-## [2.3.0-next]
-### Added
-=======
->>>>>>> 7b062e74
+ ## [2.3.0-next]
+### Added
 - Add `channel` `withdraw` and `deposit` methods
 
-### Changed
+ ### Changed
 - Change default `gasPrice` in `Contract` stamp and `Tx` stamp to `1e9`
 - Fix `contract` tx `fee` calculation
 - Refactor error handling in `sendTransaction` function
 - Change default `gasPrice` to `1e9`
 - Change `Fee` byte_size to 1
 
-### Removed
-- none
-
-### Breaking Changes
-- none
-
-### Notes and known Issues
-- none
-
+ ### Removed
+- none
+
+ ### Breaking Changes
+- none
+
+ ### Notes and known Issues
+- none
 
 ## [2.2.1-next]
 ### Added
@@ -528,9 +524,5 @@
 [2.1.0]: https://github.com/aeternity/aepp-sdk-js/compare/2.0.0...2.1.0
 [2.1.1-0.1.0-next]: https://github.com/aeternity/aepp-sdk-js/compare/2.1.0...2.1.1-0.1.0-next
 [2.2.1-next]: https://github.com/aeternity/aepp-sdk-js/compare/2.1.1-0.1.0-next...2.2.1-next
-<<<<<<< HEAD
 [2.3.0-next]: https://github.com/aeternity/aepp-sdk-js/compare/2.2.1-next...2.3.0-next
-[2.3.0]: https://github.com/aeternity/aepp-sdk-js/compare/2.3.0-next...2.3.0
-=======
-[2.3.0-next]: https://github.com/aeternity/aepp-sdk-js/compare/2.2.1-next...2.3.0-next
->>>>>>> 7b062e74
+[2.3.0]: https://github.com/aeternity/aepp-sdk-js/compare/2.3.0-next...2.3.0