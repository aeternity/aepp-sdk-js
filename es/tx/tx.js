--- conflicted
+++ resolved
@@ -104,41 +104,30 @@
 async function contractCreateTx ({ ownerId, nonce, code, vmVersion, deposit, amount, gas, gasPrice, fee, ttl, callData }) {
   nonce = await (calculateNonce.bind(this)(ownerId, nonce))
   ttl = await (calculateTtl.bind(this)(ttl))
-<<<<<<< HEAD
   fee = this.calculateFee(fee, 'contractCreateTx', gas)
-  return this.api.postContractCreate(R.merge(R.head(arguments), { nonce, ttl, fee: parseInt(fee) }))
-=======
 
   return this.nativeMode
-    ? this.contractCreateTxNative(R.merge(R.head(arguments), { nonce, ttl }))
+    ? this.contractCreateTxNative(R.merge(R.head(arguments), { nonce, ttl, fee }))
     : this.api.postContractCreate(R.merge(R.head(arguments), { nonce, ttl, fee: parseInt(fee) }))
->>>>>>> 932fa80d
 }
 
 async function contractCallTx ({ callerId, nonce, contractId, vmVersion, fee, ttl, amount, gas, gasPrice, callData }) {
   nonce = await (calculateNonce.bind(this)(callerId, nonce))
   ttl = await (calculateTtl.bind(this)(ttl))
-<<<<<<< HEAD
   fee = this.calculateFee(fee, 'contractCallTx', gas)
-  return (await this.api.postContractCall(R.merge(R.head(arguments), { nonce, ttl, fee: parseInt(fee) }))).tx
-=======
 
   const { tx } = this.nativeMode
     ? await this.contractCallTxNative(R.merge(R.head(arguments), { nonce, ttl }))
     : await this.api.postContractCall(R.merge(R.head(arguments), { nonce, ttl, fee: parseInt(fee) }))
 
   return tx
->>>>>>> 932fa80d
 }
 
 async function contractCallComputeTx ({ callerId, nonce, contractId, vmVersion, fee, ttl, amount, gas, gasPrice, fn, args, call }) {
   nonce = await (calculateNonce.bind(this)(callerId, nonce))
   ttl = await (calculateTtl.bind(this)(ttl))
-<<<<<<< HEAD
   fee = this.calculateFee(fee, 'contractCallComputeTx', gas)
 
-=======
->>>>>>> 932fa80d
   // If we pass `call` make a type-checked call and ignore `fn` and `args` params
   const callOpt = call ? { call } : { 'function': fn, 'arguments': args }
 
