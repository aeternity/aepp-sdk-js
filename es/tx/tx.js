--- conflicted
+++ resolved
@@ -364,19 +364,6 @@
   const protocolForTX = supportedProtocol[txType]
   if (!protocolForTX) throw new Error('Not supported tx type')
 
-<<<<<<< HEAD
-  // TODO remove cross compatibility
-  // Cross node/compiler compatibility
-  if (this.compilerVersion) {
-    const [compilerMajor] = this.compilerVersion.split('.')
-    if (+compilerMajor === 4 && consensusProtocolVersion !== 4) throw new Error(`Compiler ${this.compilerVersion} support only consensus protocol 4(Lima)`)
-    if (+compilerMajor <= 3 && consensusProtocolVersion > 3) throw new Error(`Compiler ${this.compilerVersion} support only consensus protocol less then 3(Fortuna)`)
-    if (backend === VM_TYPE.FATE && consensusProtocolVersion < 4) throw new Error('You can use FATE only after Lima HF')
-    backend = backend || this.compilerOptions.backend
-  }
-
-=======
->>>>>>> b29a1629
   const ctVersion = {
     abiVersion: abiVersion !== undefined ? abiVersion : backend === VM_TYPE.AEVM ? protocolForTX.abiVersion[1] : backend === VM_TYPE.FATE ? protocolForTX.abiVersion[0] : protocolForTX.abiVersion[0],
     vmVersion: vmVersion !== undefined ? vmVersion : backend === VM_TYPE.AEVM ? protocolForTX.vmVersion[1] : backend === VM_TYPE.FATE ? protocolForTX.vmVersion[0] : protocolForTX.vmVersion[0]
