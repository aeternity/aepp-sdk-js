import {
  verify,
  decodeBase58Check,
  assertedType
} from '../utils/crypto'
import EpochChain from '../chain/epoch'
import { encode } from '../tx/builder/helpers'

import { BigNumber } from 'bignumber.js'
import {
  BASE_VERIFICATION_SCHEMA, OBJECT_ID_TX_TYPE,
  OBJECT_TAG_SIGNED_TRANSACTION,
  SIGNATURE_VERIFICATION_SCHEMA
} from './builder/schema'
import { calculateFee, unpackTx } from './builder'

/**
 * Transaction validator
 * @module @aeternity/aepp-sdk/es/tx/validator
 * @export TransactionValidator
 * @example import TransactionValidator from '@aeternity/aepp-sdk/es/tx/validator'
 */

const VALIDATORS = {
  // VALIDATE SIGNATURE
  signature ({ rlpEncoded, signature, ownerPublicKey, networkId = 'ae_mainnet' }) {
    const txWithNetworkId = Buffer.concat([Buffer.from(networkId), rlpEncoded])
    return verify(txWithNetworkId, signature, decodeBase58Check(assertedType(ownerPublicKey, 'ak')))
  },
  // VALIDATE IF ENOUGH FEE
  insufficientFee ({ minFee, fee }) {
    return BigNumber(minFee).lte(BigNumber(fee))
  },
  // VALIDATE IF TTL VALID
  expiredTTL ({ ttl, height }) {
    return BigNumber(ttl).eq(0) || BigNumber(ttl).gte(BigNumber(height))
  },
  // Insufficient Balance for Amount plus Fee
  insufficientBalanceForAmountFee ({ balance, amount, fee }) {
    return BigNumber(balance).gt(BigNumber(amount).plus(fee))
  },
  // Insufficient Balance for Amount
  insufficientBalanceForAmount ({ balance, amount }) {
    return BigNumber(balance).gt(BigNumber(amount))
  },
  // IF NONCE USED
  nonceUsed ({ accountNonce, nonce }) {
    return BigNumber(nonce).gt(BigNumber(accountNonce))
  },
  // IF NONCE TO HIGH
  nonceHigh ({ accountNonce, nonce }) {
    return !(BigNumber(nonce).gt(BigNumber(accountNonce).plus(1)))
  }
}

const resolveDataForBase = async (chain, { ownerPublicKey }) => {
  let accountNonce = 0
  let accountBalance = 0
  try {
    const { nonce, balance } = await chain.api.getAccountByPubkey(ownerPublicKey)
    accountNonce = nonce
    accountBalance = balance
  } catch (e) { console.log('We can not get info about this publicKey') }
  return {
    height: await chain.height(),
    balance: accountBalance,
    accountNonce,
    ownerPublicKey
  }
}

// Verification using SCHEMA
const verifySchema = (schema, data) => {
  // Verify through schema
  return schema.reduce(
    (acc, [msg, validatorKey, { key, type, txKey }]) => {
      if (!VALIDATORS[validatorKey](data)) acc.push({ msg: msg(data), txKey, type })
      return acc
    },
    []
  )
}

// TODO FINISH THIS
// async function customVerification(nodeApi, { tx, resolvedBaseData }) {
//    const [schema, resolver] = CUSTOM_VERIFICATION_SCHEMA[+tx.tag]
//
//    const resolvedCustomData = await resolver(nodeApi, { ...tx, ...resolvedBaseData })
//    return verifySchema(schema, { ...tx, ...resolvedBaseData, ...resolvedCustomData})
// }

/**
 * Unpack and verify transaction (verify nonce, ttl, fee, signature, account balance)
 * @function
 * @alias module:@aeternity/aepp-sdk/es/tx/validator
 *
 * @param {String} txHash Base64Check transaction hash
 * @param {Object} [options={}] Options
 * @param {String} [options.networkId] networkId Use in signature verification
 * @return {Promise<Object>} Object with verification errors and warnings
 */
async function unpackAndVerify (txHash, { networkId } = {}) {
  const { tx: unpackedTx, rlpEncoded, txType } = unpackTx(txHash)

  if (+unpackedTx.tag === OBJECT_TAG_SIGNED_TRANSACTION) {
    const { txType, tx } = unpackedTx.encodedTx
    const signatures = unpackedTx.signatures.map(raw => ({ raw, hash: encode(raw, 'sg') }))
    const rlpEncodedTx = unpackedTx.encodedTx.rlpEncoded

    return {
      validation: await this.verifyTx({ tx, signatures, rlpEncoded: rlpEncodedTx }, networkId),
      tx,
      signatures,
      txType
    }
  }
  return {
    validation: await this.verifyTx({ tx: unpackedTx, rlpEncoded }, networkId),
    tx: unpackedTx,
    txType
  }
}

const getOwnerPublicKey = (tx) =>
  tx[['senderId', 'accountId', 'ownerId', 'callerId', 'oracleId'].find(key => tx[key])].replace('ok_', 'ak_')

/**
 * Verify transaction (verify nonce, ttl, fee, signature, account balance)
 * @function
 * @alias module:@aeternity/aepp-sdk/es/tx/validator
 *
 * @param {Object} [data={}] data TX data object
 * @param {String} [data.tx] tx Transaction hash
 * @param {Array} [data.signatures] signatures Transaction signature's
 * @param {Array} [data.rlpEncoded] rlpEncoded RLP encoded transaction
 * @param {String} networkId networkId Use in signature verification
 * @return {Promise<Array>} Object with verification errors and warnings
 */
async function verifyTx ({ tx, signatures, rlpEncoded }, networkId) {
  networkId = networkId || this.nodeNetworkId || 'ae_mainnet'
  // Fetch data for verification
  const ownerPublicKey = getOwnerPublicKey(tx)
  const gas = tx.hasOwnProperty('gas') ? +tx.gas : 0
  const gasPrice = tx.hasOwnProperty('gasPrice') ? +tx.gas : 1
  const resolvedData = {
<<<<<<< HEAD
    minFee: calculateFee(0, OBJECT_ID_TX_TYPE[+tx.tag], { gas, gasPrice, params: tx, showWarning: false }),
    ...(await resolveDataForBase(this, { ownerPublicKey, rlpEncoded, tx })),
=======
    minFee: calculateFee(0, OBJECT_ID_TX_TYPE[+tx.tag], { params: tx }),
    ...(await resolveDataForBase(this, { ownerPublicKey })),
>>>>>>> 9f4d0b87
    ...tx
  }
  const signatureVerification = signatures && signatures.length
    ? verifySchema(SIGNATURE_VERIFICATION_SCHEMA, {
      rlpEncoded,
      signature: signatures[0].raw,
      ownerPublicKey,
      networkId
    })
    : []
  const baseVerification = verifySchema(BASE_VERIFICATION_SCHEMA, resolvedData)
  // const customVerification = customVerification(this.api, { tx, resolvedBaseData })

  return [
    ...baseVerification,
    ...signatureVerification
    // ...customVerification.error
  ]
}

/**
 * Transaction Validator Stamp
 * This stamp give us possibility to unpack and validate some of transaction properties,
 * to make sure we can post it to the chain
 * @function
 * @alias module:@aeternity/aepp-sdk/es/tx/validator
 * @rtype Stamp
 * @param {Object} [options={}] - Initializer object
 * @param {Object} [options.url] - Node url
 * @param {Object} [options.internalUrl] - Node internal url
 * @return {Object} Transaction Validator instance
 * @example TransactionValidator({url: 'https://sdk-testnet.aepps.com'})
 */
const TransactionValidator = EpochChain.compose({
  methods: {
    verifyTx,
    unpackAndVerify
  }
})

export default TransactionValidator<|MERGE_RESOLUTION|>--- conflicted
+++ resolved
@@ -143,13 +143,8 @@
   const gas = tx.hasOwnProperty('gas') ? +tx.gas : 0
   const gasPrice = tx.hasOwnProperty('gasPrice') ? +tx.gas : 1
   const resolvedData = {
-<<<<<<< HEAD
     minFee: calculateFee(0, OBJECT_ID_TX_TYPE[+tx.tag], { gas, gasPrice, params: tx, showWarning: false }),
-    ...(await resolveDataForBase(this, { ownerPublicKey, rlpEncoded, tx })),
-=======
-    minFee: calculateFee(0, OBJECT_ID_TX_TYPE[+tx.tag], { params: tx }),
     ...(await resolveDataForBase(this, { ownerPublicKey })),
->>>>>>> 9f4d0b87
     ...tx
   }
   const signatureVerification = signatures && signatures.length
