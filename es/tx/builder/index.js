--- conflicted
+++ resolved
@@ -365,11 +365,7 @@
 /**
  * Build a transaction hash
  * @function
-<<<<<<< HEAD
- * @alias module:@aeternity/aepp-sdk/es/tx/builder/helpers
-=======
- * @alias module:@aeternity/aepp-sdk/es/tx/builder
->>>>>>> 772f3aba
+ * @alias module:@aeternity/aepp-sdk/es/tx/builder
  * @param {String | Buffer} rawTx base64 or rlp encoded transaction
  * @return {String} Transaction hash
  */
