--- conflicted
+++ resolved
@@ -272,11 +272,7 @@
   const objId = readInt(binary[0])
   const [schema] = TX_DESERIALIZATION_SCHEMA[objId]
 
-<<<<<<< HEAD
-  return { tx: { type: OBJECT_ID_TX_TYPE[objId], ...unpackRawTx(binary, schema) }, rlpEncoded, binary }
-=======
   return { txType: OBJECT_ID_TX_TYPE[objId], tx: unpackRawTx(binary, schema), rlpEncoded, binary }
->>>>>>> 9f4d0b87
 }
 
 export default { calculateMinFee, calculateFee, unpackTx, unpackRawTx, buildTx, buildRawTx, validateParams }