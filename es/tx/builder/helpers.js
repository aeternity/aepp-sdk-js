--- conflicted
+++ resolved
@@ -314,19 +314,11 @@
  */
 export function computeAuctionEndBlock (domain, claimHeight) {
   return R.cond([
-<<<<<<< HEAD
-    [R.lt(5), R.always(NAME_BID_TIMEOUTS[4] + claimHeight)],
-    [R.lt(9), R.always(NAME_BID_TIMEOUTS[8] + claimHeight)],
-    [R.lte(NAME_BID_MAX_LENGTH), R.always(NAME_BID_TIMEOUTS[12] + claimHeight)],
-    [R.T, R.always(claimHeight)]
-  ])(domain.replace('.chain', '').length)
-=======
     [R.lt(5), R.always(NAME_BID_TIMEOUTS[4].plus(claimHeight))],
     [R.lt(9), R.always(NAME_BID_TIMEOUTS[8].plus(claimHeight))],
     [R.lte(NAME_BID_MAX_LENGTH), R.always(NAME_BID_TIMEOUTS[12].plus(claimHeight))],
     [R.T, R.always(BigNumber(claimHeight))]
   ])(domain.replace('.chain', '').length).toString(10)
->>>>>>> 2edf518b
 }
 
 export default {
