--- conflicted
+++ resolved
@@ -106,22 +106,6 @@
  * name, base 58 encoding the result and prepending 'cm_'
  *
  * @alias module:@aeternity/aepp-sdk/es/tx/builder/helpers
- * @function prelimaCommitmentHash
- * @category async
- * @rtype (name: String, salt?: String) => hash: Promise[String]
- * @param {String} name - Name to be registered
- * @param {Number} salt Random salt
- * @return {String} Commitment hash
- */
-export async function prelimaCommitmentHash (name, salt = createSalt()) {
-  return `cm_${encodeBase58Check(hash(Buffer.concat([nameId(name), formatSalt(salt)])))}`
-}
-
-/**
- * Generate the commitment hash by hashing the formatted salt and
- * name, base 58 encoding the result and prepending 'cm_'
- *
- * @alias module:@aeternity/aepp-sdk/es/tx/builder/helpers
  * @function commitmentHash
  * @category async
  * @rtype (name: String, salt?: String) => hash: Promise[String]
@@ -129,15 +113,10 @@
  * @param {Number} salt Random salt
  * @return {String} Commitment hash
  */
-<<<<<<< HEAD
-export async function commitmentHash (name, salt = createSalt()) {
-  return `cm_${encodeBase58Check(hash(Buffer.concat([Buffer.from(name), formatSalt(salt)])))}`
-=======
 export function commitmentHash (name, salt = createSalt()) {
   const namespace = R.last(name.split('.'))
   if (namespace === 'chain') return `cm_${encodeBase58Check(hash(Buffer.concat([Buffer.from(name), formatSalt(salt)])))}`
   return `cm_${encodeBase58Check(hash(Buffer.concat([nameHash(name.toLowerCase()), formatSalt(salt)])))}`
->>>>>>> c1854bfb
 }
 
 /**
