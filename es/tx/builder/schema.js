--- conflicted
+++ resolved
@@ -70,17 +70,10 @@
 // # ref: https://github.com/aeternity/aeternity/blob/72e440b8731422e335f879a31ecbbee7ac23a1cf/apps/aecore/src/aec_governance.erl#L273
 // # name bid timeouts
 export const NAME_BID_TIMEOUTS = {
-<<<<<<< HEAD
-  13: 0,
-  12: NAME_BID_TIMEOUT_BLOCKS, // # 480 blocks
-  8: 31 * NAME_BID_TIMEOUT_BLOCKS, // # 14880 blocks
-  4: 62 * NAME_BID_TIMEOUT_BLOCKS // # 29760 blocks
-=======
   13: BigNumber(0),
   12: BigNumber(NAME_BID_TIMEOUT_BLOCKS), // # 480 blocks
   8: BigNumber(31).times(NAME_BID_TIMEOUT_BLOCKS), // # 14880 blocks
   4: BigNumber(62).times(NAME_BID_TIMEOUT_BLOCKS) // # 29760 blocks
->>>>>>> 2edf518b
 }
 
 // # Tag constant for ids (type uint8)
