/**
 * Transaction Schema for TxBuilder
 * @module @aeternity/aepp-sdk/es/tx/builder/schema
 * @export TxSchema
 * @example import TxSchema from '@aeternity/aepp-sdk/es/tx/builder/schema'
 */
/* eslint-disable no-unused-vars */
// # RLP version number
// # https://github.com/aeternity/protocol/blob/master/serializations.md#binary-serialization

import BigNumber from 'bignumber.js'

export const VSN = 1

// # Tag constant for ids (type uint8)
// # see https://github.com/aeternity/protocol/blob/master/serializations.md#the-id-type
// # <<Tag:1/unsigned-integer-unit:8, Hash:32/binary-unit:8>>
const ID_TAG_ACCOUNT = 1
const ID_TAG_NAME = 2
const ID_TAG_COMMITMENT = 3
const ID_TAG_ORACLE = 4
const ID_TAG_CONTRACT = 5
const ID_TAG_CHANNEL = 6

// # OBJECT tags
// # see https://github.com/aeternity/protocol/blob/master/serializations.md#binary-serialization
const OBJECT_TAG_ACCOUNT = 10
export const OBJECT_TAG_SIGNED_TRANSACTION = 11
const OBJECT_TAG_SPEND_TRANSACTION = 12
const OBJECT_TAG_ORACLE_REGISTER_TRANSACTION = 22
const OBJECT_TAG_ORACLE_QUERY_TRANSACTION = 23
const OBJECT_TAG_ORACLE_RESPONSE_TRANSACTION = 24
const OBJECT_TAG_ORACLE_EXTEND_TRANSACTION = 25
const OBJECT_TAG_NAME_SERVICE_CLAIM_TRANSACTION = 32
const OBJECT_TAG_NAME_SERVICE_PRECLAIM_TRANSACTION = 33
const OBJECT_TAG_NAME_SERVICE_UPDATE_TRANSACTION = 34
const OBJECT_TAG_NAME_SERVICE_REVOKE_TRANSACTION = 35
const OBJECT_TAG_NAME_SERVICE_TRANSFER_TRANSACTION = 36
const OBJECT_TAG_CONTRACT = 40
const OBJECT_TAG_CONTRACT_CALL = 41
const OBJECT_TAG_CONTRACT_CREATE_TRANSACTION = 42
const OBJECT_TAG_CONTRACT_CALL_TRANSACTION = 43
const OBJECT_TAG_CHANNEL_CREATE_TX = 50
const OBJECT_TAG_CHANNEL_DEPOSIT_TX = 51
const OBJECT_TAG_CHANNEL_WITHRAW_TX = 52
const OBJECT_TAG_CHANNEL_CLOSE_MUTUAL_TX = 53
const OBJECT_TAG_CHANNEL_CLOSE_SOLO_TX = 54
const OBJECT_TAG_CHANNEL_SLASH_TX = 55
const OBJECT_TAG_CHANNEL_SETTLE_TX = 56
const OBJECT_TAG_CHANNEL_OFFCHAIN_TX = 57
const OBJECT_TAG_CHANNEL = 58
const OBJECT_TAG_CHANNEL_SNAPSHOT_SOLO_TX = 59
const OBJECT_TAG_CHANNEL_OFFCHAIN_UPDATE_TRANSFER_TX = 570
const OBJECT_TAG_CHANNEL_OFFCHAIN_UPDATE_DEPOSIT_TX = 571
const OBJECT_TAG_CHANNEL_OFFCHAIN_UPDATE_WITHDRAWAL_TX = 572
const OBJECT_TAG_CHANNEL_OFFCHAIN_CREATE_CONTRACT_TX = 573
const OBJECT_TAG_CHANNEL_OFFCHAIN_CALL_CONTRACT_TX = 574
const OBJECT_TAG_PROOF_OF_INCLUSION = 60
const OBJECT_TAG_STATE_TREES = 62
const OBJECT_TAG_MERKLE_PATRICIA_TREE = 63
const OBJECT_TAG_MERKLE_PATRICIA_TREE_VALUE = 64
const OBJECT_TAG_CONTRACTS_TREE = 621
const OBJECT_TAG_CONTRACT_CALLS_TREE = 622
const OBJECT_TAG_CHANNELS_TREE = 623
const OBJECT_TAG_NAMESERVICE_TREE = 624
const OBJECT_TAG_ORACLES_TREE = 625
const OBJECT_TAG_ACCOUNTS_TREE = 626
const OBJECT_TAG_GA_ATTACH = 80
const OBJECT_TAG_GA_META = 81
const OBJECT_TAG_SOPHIA_BYTE_CODE = 70

const TX_FIELD = (name, type, prefix) => [name, type, prefix]
const TX_SCHEMA_FIELD = (schema, objectId) => [schema, objectId]

export const MIN_GAS_PRICE = 1000000000 // min gasPrice 1e9
export const MAX_AUTH_FUN_GAS = 50000 // min gasPrice 1e9

const revertObject = (obj) => Object.entries(obj).reduce((acc, [key, v]) => (acc[v] = key) && acc, {})

/**
 * @constant
 * @description Object with transaction types
 * @type {Object} TX_TYPE
 * @alias module:@aeternity/aepp-sdk/es/tx/builder/schema
 * @property {String} signed
 * @property {String} spend
 * @property {String} nameClaim
 * @property {String} namePreClaim
 * @property {String} nameUpdate
 * @property {String} nameRevoke
 * @property {String} nameTransfer
 * @property {String} contractCreate
 * @property {String} contractCall
 * @property {String} oracleRegister
 * @property {String} oracleExtend
 * @property {String} oracleQuery
 * @property {String} oracleResponse
 */
export const TX_TYPE = {
  account: 'account',
  signed: 'signedTx',
  spend: 'spendTx',
  // AENS
  nameClaim: 'nameClaimTx',
  namePreClaim: 'namePreClaimTx',
  nameUpdate: 'nameUpdateTx',
  nameRevoke: 'nameRevokeTx',
  nameTransfer: 'nameTransfer',
  // CONTRACT
  contract: 'contract',
  contractCreate: 'contractCreateTx',
  contractCall: 'contractCallTx',
  contractCallResult: 'contractCallResult',
  // ORACLE
  oracleRegister: 'oracleRegister',
  oracleExtend: 'oracleExtend',
  oracleQuery: 'oracleQuery',
  oracleResponse: 'oracleResponse',
  // STATE CHANNEL
  channelCreate: 'channelCreate',
  channelCloseMutual: 'channelCloseMutual',
  channelCloseSolo: 'channelCloseSolo',
  channelSlash: 'channelSlash',
  channelDeposit: 'channelDeposit',
  channelWithdraw: 'channelWithdraw',
  channelSettle: 'channelSettle',
  channelOffChain: 'channelOffChain',
  channel: 'channel',
  channelSnapshotSolo: 'channelSnapshotSolo',
  channelOffChainUpdateTransfer: 'channelOffChainUpdateTransfer',
  channelOffChainUpdateDeposit: 'channelOffChainUpdateDeposit',
  channelOffChainUpdateWithdrawal: 'channelOffChainUpdateWithdrawal',
  channelOffChainCreateContract: 'channelOffChainCreateContract',
  channelOffChainCallContract: 'channelOffChainCallContract',
  proofOfInclusion: 'proofOfInclusion',
  stateTrees: 'stateTrees',
  merklePatriciaTree: 'merklePatriciaTree',
  merklePatriciaTreeValue: 'merklePatriciaTreeValue',
  contractsTree: 'contractsTree',
  contractCallsTree: 'contractCallsTree',
  channelsTree: 'channelsTree',
  nameserviceTree: 'nameserviceTree',
  oraclesTree: 'oraclesTree',
  accountsTree: 'accountsTree',
  // GA ACCOUNTS
  gaAttach: 'gaAttach',
  gaMeta: 'gaMeta',
  sophiaByteCode: 'sophiaByteCode'
}

// # see https://github.com/aeternity/protocol/blob/minerva/contracts/contract_vms.md#virtual-machines-on-the-%C3%A6ternity-blockchain
export const VM_VERSIONS = {
  NO_VM: 0,
  SOPHIA: 1,
  SOLIDITY: 2,
  SOPHIA_IMPROVEMENTS_MINERVA: 3,
  SOPHIA_IMPROVEMENTS_FORTUNA: 4,
  SOPHIA_IMPROVEMENTS_LIMA: 6
}
// # see https://github.com/aeternity/protocol/blob/minerva/contracts/contract_vms.md#virtual-machines-on-the-%C3%A6ternity-blockchain
export const ABI_VERSIONS = {
  NO_ABI: 0,
  SOPHIA: 1,
  SOLIDITY: 2
}

export const VM_ABI_MAP_ROMA = {
  [TX_TYPE.contractCreate]: { vmVersion: [VM_VERSIONS.SOPHIA], abiVersion: [ABI_VERSIONS.SOPHIA] },
  [TX_TYPE.contractCall]: { vmVersion: [VM_VERSIONS.SOPHIA], abiVersion: [ABI_VERSIONS.SOPHIA] },
  [TX_TYPE.oracleRegister]: { vmVersion: [VM_VERSIONS.SOPHIA], abiVersion: [ABI_VERSIONS.NO_ABI, ABI_VERSIONS.SOPHIA] }
}

export const VM_ABI_MAP_MINERVA = {
  [TX_TYPE.contractCreate]: { vmVersion: [VM_VERSIONS.SOPHIA_IMPROVEMENTS_MINERVA], abiVersion: [ABI_VERSIONS.SOPHIA] },
  [TX_TYPE.contractCall]: { vmVersion: [VM_VERSIONS.SOPHIA_IMPROVEMENTS_MINERVA, VM_VERSIONS.SOPHIA], abiVersion: [ABI_VERSIONS.SOPHIA] },
  [TX_TYPE.oracleRegister]: { vmVersion: [VM_VERSIONS.SOPHIA_IMPROVEMENTS_MINERVA], abiVersion: [ABI_VERSIONS.NO_ABI, ABI_VERSIONS.SOPHIA] }
}

export const VM_ABI_MAP_FORTUNA = {
  [TX_TYPE.contractCreate]: { vmVersion: [VM_VERSIONS.SOPHIA_IMPROVEMENTS_FORTUNA], abiVersion: [ABI_VERSIONS.SOPHIA] },
  [TX_TYPE.contractCall]: { vmVersion: [VM_VERSIONS.SOPHIA_IMPROVEMENTS_FORTUNA, VM_VERSIONS.SOPHIA, VM_VERSIONS.SOPHIA_IMPROVEMENTS_MINERVA], abiVersion: [ABI_VERSIONS.SOPHIA] },
  [TX_TYPE.oracleRegister]: { vmVersion: [], abiVersion: [ABI_VERSIONS.NO_ABI, ABI_VERSIONS.SOPHIA] }
}

export const VM_ABI_MAP_LIMA = {
  [TX_TYPE.contractCreate]: { vmVersion: [VM_VERSIONS.SOPHIA_IMPROVEMENTS_LIMA], abiVersion: [ABI_VERSIONS.SOPHIA] },
  [TX_TYPE.contractCall]: { vmVersion: [VM_VERSIONS.SOPHIA_IMPROVEMENTS_LIMA, VM_VERSIONS.SOPHIA_IMPROVEMENTS_FORTUNA, VM_VERSIONS.SOPHIA, VM_VERSIONS.SOPHIA_IMPROVEMENTS_MINERVA], abiVersion: [ABI_VERSIONS.SOPHIA] },
  [TX_TYPE.oracleRegister]: { vmVersion: [], abiVersion: [ABI_VERSIONS.NO_ABI, ABI_VERSIONS.SOPHIA] }
}

export const PROTOCOL_VM_ABI = {
  // Roma
  1: VM_ABI_MAP_ROMA,
  // Minerva
  2: VM_ABI_MAP_MINERVA,
  // Fortuna
<<<<<<< HEAD
  3: VM_ABI_MAP_FORTUNA
=======
  '3': VM_ABI_MAP_FORTUNA,
  // Lima
  '4': VM_ABI_MAP_LIMA
>>>>>>> 091b54de
}

export const OBJECT_ID_TX_TYPE = {
  [OBJECT_TAG_ACCOUNT]: TX_TYPE.account,
  [OBJECT_TAG_SIGNED_TRANSACTION]: TX_TYPE.signed,
  [OBJECT_TAG_SPEND_TRANSACTION]: TX_TYPE.spend,
  // AENS
  [OBJECT_TAG_NAME_SERVICE_CLAIM_TRANSACTION]: TX_TYPE.nameClaim,
  [OBJECT_TAG_NAME_SERVICE_PRECLAIM_TRANSACTION]: TX_TYPE.namePreClaim,
  [OBJECT_TAG_NAME_SERVICE_UPDATE_TRANSACTION]: TX_TYPE.nameUpdate,
  [OBJECT_TAG_NAME_SERVICE_REVOKE_TRANSACTION]: TX_TYPE.nameRevoke,
  [OBJECT_TAG_NAME_SERVICE_TRANSFER_TRANSACTION]: TX_TYPE.nameTransfer,
  // CONTRACT
  [OBJECT_TAG_CONTRACT]: TX_TYPE.contract,
  [OBJECT_TAG_CONTRACT_CREATE_TRANSACTION]: TX_TYPE.contractCreate,
  [OBJECT_TAG_CONTRACT_CALL_TRANSACTION]: TX_TYPE.contractCall,
  [OBJECT_TAG_CONTRACT_CALL]: TX_TYPE.contractCallResult,
  // ORACLE
  [OBJECT_TAG_ORACLE_REGISTER_TRANSACTION]: TX_TYPE.oracleRegister,
  [OBJECT_TAG_ORACLE_EXTEND_TRANSACTION]: TX_TYPE.oracleExtend,
  [OBJECT_TAG_ORACLE_QUERY_TRANSACTION]: TX_TYPE.oracleQuery,
  [OBJECT_TAG_ORACLE_RESPONSE_TRANSACTION]: TX_TYPE.oracleResponse,
  // STATE CHANNEL
  [OBJECT_TAG_CHANNEL_CREATE_TX]: TX_TYPE.channelCreate,
  [OBJECT_TAG_CHANNEL_CLOSE_MUTUAL_TX]: TX_TYPE.channelCloseMutual,
  [OBJECT_TAG_CHANNEL_CLOSE_SOLO_TX]: TX_TYPE.channelCloseSolo,
  [OBJECT_TAG_CHANNEL_SLASH_TX]: TX_TYPE.channelSlash,
  [OBJECT_TAG_CHANNEL_DEPOSIT_TX]: TX_TYPE.channelDeposit,
  [OBJECT_TAG_CHANNEL_WITHRAW_TX]: TX_TYPE.channelWithdraw,
  [OBJECT_TAG_CHANNEL_SETTLE_TX]: TX_TYPE.channelSettle,
  [OBJECT_TAG_CHANNEL_OFFCHAIN_TX]: TX_TYPE.channelOffChain,
  [OBJECT_TAG_CHANNEL]: TX_TYPE.channel,
  [OBJECT_TAG_CHANNEL_SNAPSHOT_SOLO_TX]: TX_TYPE.channelSnapshotSolo,
  [OBJECT_TAG_CHANNEL_OFFCHAIN_UPDATE_TRANSFER_TX]: TX_TYPE.channelOffChainUpdateTransfer,
  [OBJECT_TAG_CHANNEL_OFFCHAIN_UPDATE_DEPOSIT_TX]: TX_TYPE.channelOffChainUpdateDeposit,
  [OBJECT_TAG_CHANNEL_OFFCHAIN_UPDATE_WITHDRAWAL_TX]: TX_TYPE.channelOffChainUpdateWithdrawal,
  [OBJECT_TAG_CHANNEL_OFFCHAIN_CREATE_CONTRACT_TX]: TX_TYPE.channelOffChainCreateContract,
  [OBJECT_TAG_CHANNEL_OFFCHAIN_CALL_CONTRACT_TX]: TX_TYPE.channelOffChainCallContract,
  [OBJECT_TAG_PROOF_OF_INCLUSION]: TX_TYPE.proofOfInclusion,
  [OBJECT_TAG_STATE_TREES]: TX_TYPE.stateTrees,
  [OBJECT_TAG_MERKLE_PATRICIA_TREE]: TX_TYPE.merklePatriciaTree,
  [OBJECT_TAG_MERKLE_PATRICIA_TREE_VALUE]: TX_TYPE.merklePatriciaTreeValue,
  [OBJECT_TAG_CONTRACTS_TREE]: TX_TYPE.contractsTree,
  [OBJECT_TAG_CONTRACT_CALLS_TREE]: TX_TYPE.contractCallsTree,
  [OBJECT_TAG_CHANNELS_TREE]: TX_TYPE.channelsTree,
  [OBJECT_TAG_NAMESERVICE_TREE]: TX_TYPE.nameserviceTree,
  [OBJECT_TAG_ORACLES_TREE]: TX_TYPE.oraclesTree,
  [OBJECT_TAG_ACCOUNTS_TREE]: TX_TYPE.accountsTree,
  // GA Accounts
  [OBJECT_TAG_GA_ATTACH]: TX_TYPE.gaAttach,
  [OBJECT_TAG_GA_META]: TX_TYPE.gaMeta,
  [OBJECT_TAG_SOPHIA_BYTE_CODE]: TX_TYPE.sophiaByteCode
}

export const FIELD_TYPES = {
  int: 'int',
  id: 'id',
  ids: 'ids',
  string: 'string',
  binary: 'binary',
  rlpBinary: 'rlpBinary',
  rlpBinaries: 'rlpBinaries',
  rawBinary: 'rawBinary',
  bool: 'bool',
  hex: 'hex',
  signatures: 'signatures',
  pointers: 'pointers',
  offChainUpdates: 'offChainUpdates',
  callStack: 'callStack',
  proofOfInclusion: 'proofOfInclusion',
  mptree: 'mptree',
  callReturnType: 'callReturnType',
  ctVersion: 'ctVersion',
  sophiaCodeTypeInfo: 'sophiaCodeTypeInfo',
  payload: 'payload'
}

// FEE CALCULATION
export const BASE_GAS = 15000
export const GAS_PER_BYTE = 20
export const DEFAULT_FEE = 20000
export const KEY_BLOCK_INTERVAL = 3

// MAP WITH FEE CALCULATION https://github.com/aeternity/protocol/blob/master/consensus/consensus.md#gas
export const TX_FEE_BASE_GAS = (txType) => {
  switch (txType) {
    // case TX_TYPE.gaMeta: // TODO investigate MetaTx calculation
    case TX_TYPE.gaAttach:
    case TX_TYPE.contractCreate:
      return BigNumber(5 * BASE_GAS)
    // Todo Implement meta tx fee calculation
    case TX_TYPE.gaMeta:
    case TX_TYPE.contractCall:
      return BigNumber(30 * BASE_GAS)
    default:
      return BigNumber(BASE_GAS)
  }
}

export const TX_FEE_OTHER_GAS = (txType) => ({ txSize, relativeTtl }) => {
  switch (txType) {
    case TX_TYPE.oracleRegister:
    case TX_TYPE.oracleExtend:
    case TX_TYPE.oracleQuery:
    case TX_TYPE.oracleResponse:
      return BigNumber(txSize)
        .times(GAS_PER_BYTE)
        .plus(
          Math.ceil(32000 * relativeTtl / Math.floor(60 * 24 * 365 / KEY_BLOCK_INTERVAL))
        )
    default:
      return BigNumber(txSize).times(GAS_PER_BYTE)
  }
}

export const ID_TAG = {
  account: ID_TAG_ACCOUNT,
  name: ID_TAG_NAME,
  commitment: ID_TAG_COMMITMENT,
  oracle: ID_TAG_ORACLE,
  contract: ID_TAG_CONTRACT,
  channel: ID_TAG_CHANNEL
}
export const PREFIX_ID_TAG = {
  ak: ID_TAG.account,
  nm: ID_TAG.name,
  cm: ID_TAG.commitment,
  ok: ID_TAG.oracle,
  ct: ID_TAG.contract,
  ch: ID_TAG.channel
}
export const ID_TAG_PREFIX = revertObject(PREFIX_ID_TAG)
const VALIDATION_ERROR = (msg) => msg

export const VALIDATION_MESSAGE = {
  [FIELD_TYPES.int]: ({ value, isMinusValue }) => isMinusValue ? VALIDATION_ERROR(`${value} must be >= 0`) : VALIDATION_ERROR(`${value} is not of type Number or BigNumber`),
  [FIELD_TYPES.id]: ({ value, prefix }) => VALIDATION_ERROR(`'${value}' prefix doesn't match expected prefix '${prefix}' or ID_TAG for prefix not found`),
  [FIELD_TYPES.binary]: ({ prefix, value }) => VALIDATION_ERROR(`'${value}' prefix doesn't match expected prefix '${prefix}'`),
  [FIELD_TYPES.string]: ({ value }) => VALIDATION_ERROR('Not a string'),
  [FIELD_TYPES.pointers]: ({ value }) => VALIDATION_ERROR('Value must be of type Array and contains only object\'s like \'{key: "account_pubkey", id: "ak_lkamsflkalsdalksdlasdlasdlamd"}\''),
  [FIELD_TYPES.ctVersion]: ({ value }) => VALIDATION_ERROR('Value must be an object with "vmVersion" and "abiVersion" fields')
}

const BASE_TX = [
  TX_FIELD('tag', FIELD_TYPES.int),
  TX_FIELD('VSN', FIELD_TYPES.int)
]

const ACCOUNT_TX = [
  ...BASE_TX,
  TX_FIELD('nonce', FIELD_TYPES.int),
  TX_FIELD('balance', FIELD_TYPES.int)
]

export const CONTRACT_BYTE_CODE_MINERVA = [
  ...BASE_TX,
  TX_FIELD('sourceCodeHash', FIELD_TYPES.rawBinary),
  TX_FIELD('typeInfo', FIELD_TYPES.sophiaCodeTypeInfo),
  TX_FIELD('byteCode', FIELD_TYPES.rawBinary),
  TX_FIELD('compilerVersion', FIELD_TYPES.string)
]

export const CONTRACT_BYTE_CODE_ROMA = [
  ...BASE_TX,
  TX_FIELD('sourceCodeHash', FIELD_TYPES.rawBinary),
  TX_FIELD('typeInfo', FIELD_TYPES.sophiaCodeTypeInfo),
  TX_FIELD('byteCode', FIELD_TYPES.rawBinary)
]

const ACCOUNT_TX_2 = [
  ...BASE_TX,
  TX_FIELD('flags', FIELD_TYPES.int),
  TX_FIELD('nonce', FIELD_TYPES.int),
  TX_FIELD('balance', FIELD_TYPES.int),
  TX_FIELD('gaContract', FIELD_TYPES.id, 'ct'),
  TX_FIELD('gaAuthFun', FIELD_TYPES.binary, 'cb')
]

const SPEND_TX = [
  ...BASE_TX,
  TX_FIELD('senderId', FIELD_TYPES.id, 'ak'),
  TX_FIELD('recipientId', FIELD_TYPES.id, 'ak'),
  TX_FIELD('amount', FIELD_TYPES.int),
  TX_FIELD('fee', FIELD_TYPES.int),
  TX_FIELD('ttl', FIELD_TYPES.int),
  TX_FIELD('nonce', FIELD_TYPES.int),
  TX_FIELD('payload', FIELD_TYPES.payload)
]

const SIGNED_TX = [
  ...BASE_TX,
  TX_FIELD('signatures', FIELD_TYPES.signatures),
  TX_FIELD('encodedTx', FIELD_TYPES.rlpBinary)
]

const NAME_PRE_CLAIM_TX = [
  ...BASE_TX,
  TX_FIELD('accountId', FIELD_TYPES.id, 'ak'),
  TX_FIELD('nonce', FIELD_TYPES.int),
  TX_FIELD('commitmentId', FIELD_TYPES.id, 'cm'),
  TX_FIELD('fee', FIELD_TYPES.int),
  TX_FIELD('ttl', FIELD_TYPES.int)
]

const NAME_CLAIM_TX = [
  ...BASE_TX,
  TX_FIELD('accountId', FIELD_TYPES.id, 'ak'),
  TX_FIELD('nonce', FIELD_TYPES.int),
  TX_FIELD('name', FIELD_TYPES.binary, 'nm'),
  TX_FIELD('nameSalt', FIELD_TYPES.int),
  TX_FIELD('fee', FIELD_TYPES.int),
  TX_FIELD('ttl', FIELD_TYPES.int)
]

const NAME_UPDATE_TX = [
  ...BASE_TX,
  TX_FIELD('accountId', FIELD_TYPES.id, 'ak'),
  TX_FIELD('nonce', FIELD_TYPES.int),
  TX_FIELD('nameId', FIELD_TYPES.id, 'nm'),
  TX_FIELD('nameTtl', FIELD_TYPES.int),
  TX_FIELD('pointers', FIELD_TYPES.pointers),
  TX_FIELD('clientTtl', FIELD_TYPES.int),
  TX_FIELD('fee', FIELD_TYPES.int),
  TX_FIELD('ttl', FIELD_TYPES.int)
]

const NAME_TRANSFER_TX = [
  ...BASE_TX,
  TX_FIELD('accountId', FIELD_TYPES.id, 'ak'),
  TX_FIELD('nonce', FIELD_TYPES.int),
  TX_FIELD('nameId', FIELD_TYPES.id, 'nm'),
  TX_FIELD('recipientId', FIELD_TYPES.id, 'ak'),
  TX_FIELD('fee', FIELD_TYPES.int),
  TX_FIELD('ttl', FIELD_TYPES.int)
]

const NAME_REVOKE_TX = [
  ...BASE_TX,
  TX_FIELD('accountId', FIELD_TYPES.id, 'ak'),
  TX_FIELD('nonce', FIELD_TYPES.int),
  TX_FIELD('nameId', FIELD_TYPES.id, 'nm'),
  TX_FIELD('fee', FIELD_TYPES.int),
  TX_FIELD('ttl', FIELD_TYPES.int)
]

const CONTRACT_TX = [
  ...BASE_TX,
  TX_FIELD('owner', FIELD_TYPES.id, 'ak'),
  TX_FIELD('ctVersion', FIELD_TYPES.int),
  TX_FIELD('code', FIELD_TYPES.binary, 'cb'),
  TX_FIELD('log', FIELD_TYPES.binary, 'cb'),
  TX_FIELD('active', FIELD_TYPES.bool),
  TX_FIELD('referers', FIELD_TYPES.ids, 'ak'),
  TX_FIELD('deposit', FIELD_TYPES.int)
]

const GA_ATTACH_TX = [
  ...BASE_TX,
  TX_FIELD('ownerId', FIELD_TYPES.id, 'ak'),
  TX_FIELD('nonce', FIELD_TYPES.int),
  TX_FIELD('code', FIELD_TYPES.binary, 'cb'),
  TX_FIELD('authFun', FIELD_TYPES.rawBinary),
  TX_FIELD('ctVersion', FIELD_TYPES.ctVersion),
  TX_FIELD('fee', FIELD_TYPES.int),
  TX_FIELD('ttl', FIELD_TYPES.int),
  TX_FIELD('gas', FIELD_TYPES.int),
  TX_FIELD('gasPrice', FIELD_TYPES.int),
  TX_FIELD('callData', FIELD_TYPES.binary, 'cb')
]

const GA_META_TX = [
  ...BASE_TX,
  TX_FIELD('gaId', FIELD_TYPES.id, 'ak'),
  TX_FIELD('authData', FIELD_TYPES.binary, 'cb'),
  TX_FIELD('abiVersion', FIELD_TYPES.int),
  TX_FIELD('fee', FIELD_TYPES.int),
  TX_FIELD('gas', FIELD_TYPES.int),
  TX_FIELD('gasPrice', FIELD_TYPES.int),
  TX_FIELD('ttl', FIELD_TYPES.int),
  TX_FIELD('tx', FIELD_TYPES.rlpBinary)
]

const CONTRACT_CREATE_TX = [
  ...BASE_TX,
  TX_FIELD('ownerId', FIELD_TYPES.id, 'ak'),
  TX_FIELD('nonce', FIELD_TYPES.int),
  TX_FIELD('code', FIELD_TYPES.binary, 'cb'),
  TX_FIELD('ctVersion', FIELD_TYPES.ctVersion),
  TX_FIELD('fee', FIELD_TYPES.int),
  TX_FIELD('ttl', FIELD_TYPES.int),
  TX_FIELD('deposit', FIELD_TYPES.int),
  TX_FIELD('amount', FIELD_TYPES.int),
  TX_FIELD('gas', FIELD_TYPES.int),
  TX_FIELD('gasPrice', FIELD_TYPES.int),
  TX_FIELD('callData', FIELD_TYPES.binary, 'cb')
]

const CONTRACT_CALL_TX = [
  ...BASE_TX,
  TX_FIELD('callerId', FIELD_TYPES.id, 'ak'),
  TX_FIELD('nonce', FIELD_TYPES.int),
  TX_FIELD('contractId', FIELD_TYPES.id, 'ct'),
  TX_FIELD('abiVersion', FIELD_TYPES.int),
  TX_FIELD('fee', FIELD_TYPES.int),
  TX_FIELD('ttl', FIELD_TYPES.int),
  TX_FIELD('amount', FIELD_TYPES.int),
  TX_FIELD('gas', FIELD_TYPES.int),
  TX_FIELD('gasPrice', FIELD_TYPES.int),
  TX_FIELD('callData', FIELD_TYPES.binary, 'cb')
]

const CONTRACT_CALL_RESULT_TX = [
  ...BASE_TX,
  TX_FIELD('callerId', FIELD_TYPES.id, 'ak'),
  TX_FIELD('callerNonce', FIELD_TYPES.int),
  TX_FIELD('height', FIELD_TYPES.int),
  TX_FIELD('contractId', FIELD_TYPES.id, 'ct'),
  TX_FIELD('gasPrice', FIELD_TYPES.int),
  TX_FIELD('gasUsed', FIELD_TYPES.int),
  TX_FIELD('returnValue', FIELD_TYPES.binary, 'cb'),
  TX_FIELD('returnType', FIELD_TYPES.callReturnType),
  // TODO: add serialization for <log> :: [ { <address> :: id, [ <topics> :: binary() ], <data> :: binary() } ]
  TX_FIELD('log', FIELD_TYPES.rawBinary)
]

const ORACLE_REGISTER_TX = [
  ...BASE_TX,
  TX_FIELD('accountId', FIELD_TYPES.id, 'ak'),
  TX_FIELD('nonce', FIELD_TYPES.int),
  TX_FIELD('queryFormat', FIELD_TYPES.string),
  TX_FIELD('responseFormat', FIELD_TYPES.string),
  TX_FIELD('queryFee', FIELD_TYPES.int),
  TX_FIELD('oracleTtlType', FIELD_TYPES.int),
  TX_FIELD('oracleTtlValue', FIELD_TYPES.int),
  TX_FIELD('fee', FIELD_TYPES.int),
  TX_FIELD('ttl', FIELD_TYPES.int),
  TX_FIELD('abiVersion', FIELD_TYPES.int)
]

const ORACLE_EXTEND_TX = [
  ...BASE_TX,
  TX_FIELD('oracleId', FIELD_TYPES.id, 'ok'),
  TX_FIELD('nonce', FIELD_TYPES.int),
  TX_FIELD('oracleTtlType', FIELD_TYPES.int),
  TX_FIELD('oracleTtlValue', FIELD_TYPES.int),
  TX_FIELD('fee', FIELD_TYPES.int),
  TX_FIELD('ttl', FIELD_TYPES.int)
]

const ORACLE_QUERY_TX = [
  ...BASE_TX,
  TX_FIELD('senderId', FIELD_TYPES.id, 'ak'),
  TX_FIELD('nonce', FIELD_TYPES.int),
  TX_FIELD('oracleId', FIELD_TYPES.id, 'ok'),
  TX_FIELD('query', FIELD_TYPES.string),
  TX_FIELD('queryFee', FIELD_TYPES.int),
  TX_FIELD('queryTtlType', FIELD_TYPES.int),
  TX_FIELD('queryTtlValue', FIELD_TYPES.int),
  TX_FIELD('responseTtlType', FIELD_TYPES.int),
  TX_FIELD('responseTtlValue', FIELD_TYPES.int),
  TX_FIELD('fee', FIELD_TYPES.int),
  TX_FIELD('ttl', FIELD_TYPES.int)
]
const ORACLE_RESPOND_TX = [
  ...BASE_TX,
  TX_FIELD('oracleId', FIELD_TYPES.id, 'ok'),
  TX_FIELD('nonce', FIELD_TYPES.int),
  TX_FIELD('queryId', FIELD_TYPES.binary, 'oq'),
  TX_FIELD('response', FIELD_TYPES.string),
  TX_FIELD('responseTtlType', FIELD_TYPES.int),
  TX_FIELD('responseTtlValue', FIELD_TYPES.int),
  TX_FIELD('fee', FIELD_TYPES.int),
  TX_FIELD('ttl', FIELD_TYPES.int)
]

const CHANNEL_CREATE_TX = [
  ...BASE_TX,
  TX_FIELD('initiator', FIELD_TYPES.id, 'ak'),
  TX_FIELD('initiatorAmount', FIELD_TYPES.int),
  TX_FIELD('responder', FIELD_TYPES.id, 'ak'),
  TX_FIELD('responderAmount', FIELD_TYPES.int),
  TX_FIELD('channelReserve', FIELD_TYPES.int),
  TX_FIELD('lockPeriod', FIELD_TYPES.int),
  TX_FIELD('ttl', FIELD_TYPES.int),
  TX_FIELD('fee', FIELD_TYPES.int),
  TX_FIELD('delegateIds', FIELD_TYPES.string),
  TX_FIELD('stateHash', FIELD_TYPES.binary, 'st'),
  TX_FIELD('nonce', FIELD_TYPES.int)
]

const CHANNEL_DEPOSIT_TX = [
  ...BASE_TX,
  TX_FIELD('channelId', FIELD_TYPES.id, 'ch'),
  TX_FIELD('fromId', FIELD_TYPES.id, 'ak'),
  TX_FIELD('amount', FIELD_TYPES.int),
  TX_FIELD('ttl', FIELD_TYPES.int),
  TX_FIELD('fee', FIELD_TYPES.int),
  TX_FIELD('stateHash', FIELD_TYPES.binary, 'st'),
  TX_FIELD('round', FIELD_TYPES.int),
  TX_FIELD('nonce', FIELD_TYPES.int)
]

const CHANNEL_WITHDRAW_TX = [
  ...BASE_TX,
  TX_FIELD('channelId', FIELD_TYPES.id, 'ch'),
  TX_FIELD('toId', FIELD_TYPES.id, 'ak'),
  TX_FIELD('amount', FIELD_TYPES.int),
  TX_FIELD('ttl', FIELD_TYPES.int),
  TX_FIELD('fee', FIELD_TYPES.int),
  TX_FIELD('stateHash', FIELD_TYPES.binary, 'st'),
  TX_FIELD('round', FIELD_TYPES.int),
  TX_FIELD('nonce', FIELD_TYPES.int)
]

const CHANNEL_CLOSE_MUTUAL_TX = [
  ...BASE_TX,
  TX_FIELD('channelId', FIELD_TYPES.id, 'ch'),
  TX_FIELD('fromId', FIELD_TYPES.id, 'ak'),
  TX_FIELD('initiatorAmountFinal', FIELD_TYPES.int),
  TX_FIELD('responderAmountFinal', FIELD_TYPES.int),
  TX_FIELD('ttl', FIELD_TYPES.int),
  TX_FIELD('fee', FIELD_TYPES.int),
  TX_FIELD('nonce', FIELD_TYPES.int)
]

const CHANNEL_CLOSE_SOLO_TX = [
  ...BASE_TX,
  TX_FIELD('channelId', FIELD_TYPES.id, 'ch'),
  TX_FIELD('fromId', FIELD_TYPES.id, 'ak'),
  TX_FIELD('payload', FIELD_TYPES.binary, 'tx'),
  TX_FIELD('poi', FIELD_TYPES.binary, 'pi'),
  TX_FIELD('ttl', FIELD_TYPES.int),
  TX_FIELD('fee', FIELD_TYPES.int),
  TX_FIELD('nonce', FIELD_TYPES.int)
]

const CHANNEL_SLASH_TX = [
  ...BASE_TX,
  TX_FIELD('channelId', FIELD_TYPES.id, 'ch'),
  TX_FIELD('fromId', FIELD_TYPES.id, 'ak'),
  TX_FIELD('payload', FIELD_TYPES.binary, 'tx'),
  TX_FIELD('poi', FIELD_TYPES.binary, 'pi'),
  TX_FIELD('ttl', FIELD_TYPES.int),
  TX_FIELD('fee', FIELD_TYPES.int),
  TX_FIELD('nonce', FIELD_TYPES.int)
]

const CHANNEL_SETTLE_TX = [
  ...BASE_TX,
  TX_FIELD('channelId', FIELD_TYPES.id, 'ch'),
  TX_FIELD('fromId', FIELD_TYPES.id, 'ak'),
  TX_FIELD('initiatorAmountFinal', FIELD_TYPES.int),
  TX_FIELD('responderAmountFinal', FIELD_TYPES.int),
  TX_FIELD('ttl', FIELD_TYPES.int),
  TX_FIELD('fee', FIELD_TYPES.int),
  TX_FIELD('nonce', FIELD_TYPES.int)
]

const CHANNEL_OFFCHAIN_TX = [
  ...BASE_TX,
  TX_FIELD('channelId', FIELD_TYPES.id, 'ch'),
  TX_FIELD('round', FIELD_TYPES.int),
  TX_FIELD('updates', FIELD_TYPES.offChainUpdates),
  TX_FIELD('stateHash', FIELD_TYPES.binary, 'st')
]

const CHANNEL_OFFCHAIN_TX_2 = [
  ...BASE_TX,
  TX_FIELD('channelId', FIELD_TYPES.id, 'ch'),
  TX_FIELD('round', FIELD_TYPES.int),
  TX_FIELD('stateHash', FIELD_TYPES.binary, 'st')
]

const CHANNEL_TX = [
  ...BASE_TX,
  TX_FIELD('initiator', FIELD_TYPES.id, 'ak'),
  TX_FIELD('responder', FIELD_TYPES.id, 'ak'),
  TX_FIELD('channelAmount', FIELD_TYPES.int),
  TX_FIELD('initiatorAmount', FIELD_TYPES.int),
  TX_FIELD('responderAmount', FIELD_TYPES.int),
  TX_FIELD('channelReserve', FIELD_TYPES.int),
  TX_FIELD('delegateIds', FIELD_TYPES.ids),
  TX_FIELD('stateHash', FIELD_TYPES.hex),
  TX_FIELD('round', FIELD_TYPES.int),
  TX_FIELD('soloRound', FIELD_TYPES.int),
  TX_FIELD('lockPeriod', FIELD_TYPES.int),
  TX_FIELD('lockedUntil', FIELD_TYPES.int)
]

const CHANNEL_TX_2 = [
  ...BASE_TX,
  TX_FIELD('initiator', FIELD_TYPES.id, 'ak'),
  TX_FIELD('responder', FIELD_TYPES.id, 'ak'),
  TX_FIELD('channelAmount', FIELD_TYPES.int),
  TX_FIELD('initiatorAmount', FIELD_TYPES.int),
  TX_FIELD('responderAmount', FIELD_TYPES.int),
  TX_FIELD('channelReserve', FIELD_TYPES.int),
  TX_FIELD('delegateIds', FIELD_TYPES.ids),
  TX_FIELD('stateHash', FIELD_TYPES.hex),
  TX_FIELD('round', FIELD_TYPES.int),
  TX_FIELD('soloRound', FIELD_TYPES.int),
  TX_FIELD('lockPeriod', FIELD_TYPES.int),
  TX_FIELD('lockedUntil', FIELD_TYPES.int),
  TX_FIELD('initiatorAuth', FIELD_TYPES.binary, 'cb'),
  TX_FIELD('responderAuth', FIELD_TYPES.binary, 'cb')
]

const CHANNEL_SNAPSHOT_SOLO_TX = [
  ...BASE_TX,
  TX_FIELD('channelId', FIELD_TYPES.id, 'ch'),
  TX_FIELD('fromId', FIELD_TYPES.id, 'ak'),
  TX_FIELD('payload', FIELD_TYPES.binary, 'tx'),
  TX_FIELD('ttl', FIELD_TYPES.int),
  TX_FIELD('fee', FIELD_TYPES.int),
  TX_FIELD('nonce', FIELD_TYPES.int)
]

const CHANNEL_OFFCHAIN_CREATE_CONTRACT_TX = [
  ...BASE_TX,
  TX_FIELD('owner', FIELD_TYPES.id, 'ak'),
  TX_FIELD('ctVersion', FIELD_TYPES.int),
  TX_FIELD('code', FIELD_TYPES.binary, 'cb'),
  TX_FIELD('deposit', FIELD_TYPES.int),
  TX_FIELD('callData', FIELD_TYPES.binary, 'cb')
]

const CHANNEL_OFFCHAIN_CALL_CONTRACT_TX = [
  ...BASE_TX,
  TX_FIELD('caller', FIELD_TYPES.id, 'ak'),
  TX_FIELD('contract', FIELD_TYPES.id, 'ct'),
  TX_FIELD('abiVersion', FIELD_TYPES.int),
  TX_FIELD('amount', FIELD_TYPES.int),
  TX_FIELD('callData', FIELD_TYPES.binary, 'cb'),
  TX_FIELD('callStack', FIELD_TYPES.callStack),
  TX_FIELD('gasPrice', FIELD_TYPES.int),
  TX_FIELD('gasLimit', FIELD_TYPES.int)
]

const CHANNEL_OFFCHAIN_UPDATE_TRANSFER_TX = [
  ...BASE_TX,
  TX_FIELD('from', FIELD_TYPES.id, 'ak'),
  TX_FIELD('to', FIELD_TYPES.id, 'ak'),
  TX_FIELD('amount', FIELD_TYPES.int)
]

const CHANNEL_OFFCHAIN_UPDATE_DEPOSIT_TX = [
  ...BASE_TX,
  TX_FIELD('from', FIELD_TYPES.id, 'ak'),
  TX_FIELD('amount', FIELD_TYPES.int)
]

const CHANNEL_OFFCHAIN_UPDATE_WITHDRAWAL_TX = [
  ...BASE_TX,
  TX_FIELD('from', FIELD_TYPES.id, 'ak'),
  TX_FIELD('amount', FIELD_TYPES.int)
]

const PROOF_OF_INCLUSION_TX = [
  ...BASE_TX,
  TX_FIELD('accounts', FIELD_TYPES.mptrees),
  TX_FIELD('calls', FIELD_TYPES.mptrees),
  TX_FIELD('channels', FIELD_TYPES.mptrees),
  TX_FIELD('contracts', FIELD_TYPES.mptrees),
  TX_FIELD('ns', FIELD_TYPES.mptrees),
  TX_FIELD('oracles', FIELD_TYPES.mptrees)
]

const STATE_TREES_TX = [
  ...BASE_TX,
  TX_FIELD('contracts', FIELD_TYPES.rlpBinary),
  TX_FIELD('calls', FIELD_TYPES.rlpBinary),
  TX_FIELD('channels', FIELD_TYPES.rlpBinary),
  TX_FIELD('ns', FIELD_TYPES.rlpBinary),
  TX_FIELD('oracles', FIELD_TYPES.rlpBinary),
  TX_FIELD('accounts', FIELD_TYPES.rlpBinary)
]

const MERKLE_PATRICIA_TREE_TX = [
  ...BASE_TX,
  TX_FIELD('values', FIELD_TYPES.rlpBinaries)
]

const MERKLE_PATRICIA_TREE_VALUE_TX = [
  ...BASE_TX,
  TX_FIELD('key', FIELD_TYPES.hex),
  TX_FIELD('value', FIELD_TYPES.rawBinary)
]

const CONTRACTS_TREE_TX = [
  ...BASE_TX,
  TX_FIELD('contracts', FIELD_TYPES.rlpBinary)
]

const CONTRACT_CALLS_TREE_TX = [
  ...BASE_TX,
  TX_FIELD('calls', FIELD_TYPES.rlpBinary)
]

const CHANNELS_TREE_TX = [
  ...BASE_TX,
  TX_FIELD('channels', FIELD_TYPES.rlpBinary)
]

const NAMESERVICE_TREE_TX = [
  ...BASE_TX,
  TX_FIELD('mtree', FIELD_TYPES.rlpBinary)
]

const ORACLES_TREE_TX = [
  ...BASE_TX,
  TX_FIELD('otree', FIELD_TYPES.rlpBinary)
]

const ACCOUNTS_TREE_TX = [
  ...BASE_TX,
  TX_FIELD('accounts', FIELD_TYPES.rlpBinary)
]

export const TX_SERIALIZATION_SCHEMA = {
  [TX_TYPE.account]: {
    1: TX_SCHEMA_FIELD(ACCOUNT_TX, OBJECT_TAG_ACCOUNT),
    2: TX_SCHEMA_FIELD(ACCOUNT_TX_2, OBJECT_TAG_ACCOUNT)
  },
  [TX_TYPE.signed]: {
    1: TX_SCHEMA_FIELD(SIGNED_TX, OBJECT_TAG_SIGNED_TRANSACTION)
  },
  [TX_TYPE.spend]: {
    1: TX_SCHEMA_FIELD(SPEND_TX, OBJECT_TAG_SPEND_TRANSACTION)
  },
  [TX_TYPE.namePreClaim]: {
    1: TX_SCHEMA_FIELD(NAME_PRE_CLAIM_TX, OBJECT_TAG_NAME_SERVICE_PRECLAIM_TRANSACTION)
  },
  [TX_TYPE.nameClaim]: {
    1: TX_SCHEMA_FIELD(NAME_CLAIM_TX, OBJECT_TAG_NAME_SERVICE_CLAIM_TRANSACTION)
  },
  [TX_TYPE.nameUpdate]: {
    1: TX_SCHEMA_FIELD(NAME_UPDATE_TX, OBJECT_TAG_NAME_SERVICE_UPDATE_TRANSACTION)
  },
  [TX_TYPE.nameTransfer]: {
    1: TX_SCHEMA_FIELD(NAME_TRANSFER_TX, OBJECT_TAG_NAME_SERVICE_TRANSFER_TRANSACTION)
  },
  [TX_TYPE.nameRevoke]: {
    1: TX_SCHEMA_FIELD(NAME_REVOKE_TX, OBJECT_TAG_NAME_SERVICE_REVOKE_TRANSACTION)
  },
  [TX_TYPE.contract]: {
    1: TX_SCHEMA_FIELD(CONTRACT_TX, OBJECT_TAG_CONTRACT)
  },
  [TX_TYPE.contractCreate]: {
    1: TX_SCHEMA_FIELD(CONTRACT_CREATE_TX, OBJECT_TAG_CONTRACT_CREATE_TRANSACTION)
  },
  [TX_TYPE.contractCall]: {
    1: TX_SCHEMA_FIELD(CONTRACT_CALL_TX, OBJECT_TAG_CONTRACT_CALL_TRANSACTION)
  },
  [TX_TYPE.contractCallResult]: {
    1: TX_SCHEMA_FIELD(CONTRACT_CALL_RESULT_TX, OBJECT_TAG_CONTRACT_CALL)
  },
  [TX_TYPE.oracleRegister]: {
    1: TX_SCHEMA_FIELD(ORACLE_REGISTER_TX, OBJECT_TAG_ORACLE_REGISTER_TRANSACTION)
  },
  [TX_TYPE.oracleExtend]: {
    1: TX_SCHEMA_FIELD(ORACLE_EXTEND_TX, OBJECT_TAG_ORACLE_EXTEND_TRANSACTION)
  },
  [TX_TYPE.oracleQuery]: {
    1: TX_SCHEMA_FIELD(ORACLE_QUERY_TX, OBJECT_TAG_ORACLE_QUERY_TRANSACTION)
  },
  [TX_TYPE.oracleResponse]: {
    1: TX_SCHEMA_FIELD(ORACLE_RESPOND_TX, OBJECT_TAG_ORACLE_RESPONSE_TRANSACTION)
  },
  [TX_TYPE.channelCreate]: {
    1: TX_SCHEMA_FIELD(CHANNEL_CREATE_TX, OBJECT_TAG_CHANNEL_CREATE_TX)
  },
  [TX_TYPE.channelCloseMutual]: {
    1: TX_SCHEMA_FIELD(CHANNEL_CLOSE_MUTUAL_TX, OBJECT_TAG_CHANNEL_CLOSE_MUTUAL_TX)
  },
  [TX_TYPE.channelCloseSolo]: {
    1: TX_SCHEMA_FIELD(CHANNEL_CLOSE_SOLO_TX, OBJECT_TAG_CHANNEL_CLOSE_SOLO_TX)
  },
  [TX_TYPE.channelSlash]: {
    1: TX_SCHEMA_FIELD(CHANNEL_SLASH_TX, OBJECT_TAG_CHANNEL_SLASH_TX)
  },
  [TX_TYPE.channelDeposit]: {
    1: TX_SCHEMA_FIELD(CHANNEL_DEPOSIT_TX, OBJECT_TAG_CHANNEL_DEPOSIT_TX)
  },
  [TX_TYPE.channelWithdraw]: {
    1: TX_SCHEMA_FIELD(CHANNEL_WITHDRAW_TX, OBJECT_TAG_CHANNEL_WITHRAW_TX)
  },
  [TX_TYPE.channelSettle]: {
    1: TX_SCHEMA_FIELD(CHANNEL_SETTLE_TX, OBJECT_TAG_CHANNEL_SETTLE_TX)
  },
  [TX_TYPE.channelOffChain]: {
    1: TX_SCHEMA_FIELD(CHANNEL_OFFCHAIN_TX, OBJECT_TAG_CHANNEL_OFFCHAIN_TX),
    2: TX_SCHEMA_FIELD(CHANNEL_OFFCHAIN_TX_2, OBJECT_TAG_CHANNEL_OFFCHAIN_TX)
  },
  [TX_TYPE.channel]: {
    1: TX_SCHEMA_FIELD(CHANNEL_TX, OBJECT_TAG_CHANNEL),
    2: TX_SCHEMA_FIELD(CHANNEL_TX_2, OBJECT_TAG_CHANNEL)
  },
  [TX_TYPE.channelSnapshotSolo]: {
    1: TX_SCHEMA_FIELD(CHANNEL_SNAPSHOT_SOLO_TX, OBJECT_TAG_CHANNEL_SNAPSHOT_SOLO_TX)
  },
  [TX_TYPE.channelOffChainUpdateTransfer]: {
    1: TX_SCHEMA_FIELD(CHANNEL_OFFCHAIN_UPDATE_TRANSFER_TX, OBJECT_TAG_CHANNEL_OFFCHAIN_UPDATE_TRANSFER_TX)
  },
  [TX_TYPE.channelOffChainUpdateDeposit]: {
    1: TX_SCHEMA_FIELD(CHANNEL_OFFCHAIN_UPDATE_DEPOSIT_TX, OBJECT_TAG_CHANNEL_OFFCHAIN_UPDATE_DEPOSIT_TX)
  },
  [TX_TYPE.channelOffChainUpdateWithdrawal]: {
    1: TX_SCHEMA_FIELD(CHANNEL_OFFCHAIN_UPDATE_WITHDRAWAL_TX, OBJECT_TAG_CHANNEL_OFFCHAIN_UPDATE_WITHDRAWAL_TX)
  },
  [TX_TYPE.channelOffChainCreateContract]: {
    1: TX_SCHEMA_FIELD(CHANNEL_OFFCHAIN_CREATE_CONTRACT_TX, OBJECT_TAG_CHANNEL_OFFCHAIN_CREATE_CONTRACT_TX)
  },
  [TX_TYPE.channelOffChainCallContract]: {
    1: TX_SCHEMA_FIELD(CHANNEL_OFFCHAIN_CALL_CONTRACT_TX, OBJECT_TAG_CHANNEL_OFFCHAIN_CALL_CONTRACT_TX)
  },
  [TX_TYPE.proofOfInclusion]: {
    1: TX_SCHEMA_FIELD(PROOF_OF_INCLUSION_TX, OBJECT_TAG_PROOF_OF_INCLUSION)
  },
  [TX_TYPE.stateTrees]: {
    1: TX_SCHEMA_FIELD(STATE_TREES_TX, OBJECT_TAG_STATE_TREES)
  },
  [TX_TYPE.merklePatriciaTree]: {
    1: TX_SCHEMA_FIELD(MERKLE_PATRICIA_TREE_TX, OBJECT_TAG_MERKLE_PATRICIA_TREE)
  },
  [TX_TYPE.merklePatriciaTreeValue]: {
    1: TX_SCHEMA_FIELD(MERKLE_PATRICIA_TREE_VALUE_TX, OBJECT_TAG_MERKLE_PATRICIA_TREE_VALUE)
  },
  [TX_TYPE.contractsTree]: {
    1: TX_SCHEMA_FIELD(CONTRACTS_TREE_TX, OBJECT_TAG_CONTRACTS_TREE)
  },
  [TX_TYPE.contractCallsTree]: {
    1: TX_SCHEMA_FIELD(CONTRACT_CALLS_TREE_TX, OBJECT_TAG_CONTRACT_CALLS_TREE)
  },
  [TX_TYPE.channelsTree]: {
    1: TX_SCHEMA_FIELD(CHANNELS_TREE_TX, OBJECT_TAG_CHANNELS_TREE)
  },
  [TX_TYPE.nameserviceTree]: {
    1: TX_SCHEMA_FIELD(NAMESERVICE_TREE_TX, OBJECT_TAG_NAMESERVICE_TREE)
  },
  [TX_TYPE.oraclesTree]: {
    1: TX_SCHEMA_FIELD(ORACLES_TREE_TX, OBJECT_TAG_ORACLES_TREE)
  },
  [TX_TYPE.accountsTree]: {
    1: TX_SCHEMA_FIELD(ACCOUNTS_TREE_TX, OBJECT_TAG_ACCOUNTS_TREE)
  },
  [TX_TYPE.gaAttach]: {
    1: TX_SCHEMA_FIELD(GA_ATTACH_TX, OBJECT_TAG_GA_ATTACH)
  },
  [TX_TYPE.gaMeta]: {
    1: TX_SCHEMA_FIELD(GA_META_TX, OBJECT_TAG_GA_META)
  }
}

export const TX_DESERIALIZATION_SCHEMA = {
  [OBJECT_TAG_ACCOUNT]: {
    1: TX_SCHEMA_FIELD(ACCOUNT_TX, OBJECT_TAG_ACCOUNT),
    2: TX_SCHEMA_FIELD(ACCOUNT_TX_2, OBJECT_TAG_ACCOUNT)
  },
  [OBJECT_TAG_SIGNED_TRANSACTION]: {
    1: TX_SCHEMA_FIELD(SIGNED_TX, OBJECT_TAG_SIGNED_TRANSACTION)
  },
  [OBJECT_TAG_SPEND_TRANSACTION]: {
    1: TX_SCHEMA_FIELD(SPEND_TX, OBJECT_TAG_SPEND_TRANSACTION)
  },
  [OBJECT_TAG_NAME_SERVICE_PRECLAIM_TRANSACTION]: {
    1: TX_SCHEMA_FIELD(NAME_PRE_CLAIM_TX, OBJECT_TAG_NAME_SERVICE_PRECLAIM_TRANSACTION)
  },
  [OBJECT_TAG_NAME_SERVICE_CLAIM_TRANSACTION]: {
    1: TX_SCHEMA_FIELD(NAME_CLAIM_TX, OBJECT_TAG_NAME_SERVICE_CLAIM_TRANSACTION)
  },
  [OBJECT_TAG_NAME_SERVICE_UPDATE_TRANSACTION]: {
    1: TX_SCHEMA_FIELD(NAME_UPDATE_TX, OBJECT_TAG_NAME_SERVICE_UPDATE_TRANSACTION)
  },
  [OBJECT_TAG_NAME_SERVICE_TRANSFER_TRANSACTION]: {
    1: TX_SCHEMA_FIELD(NAME_TRANSFER_TX, OBJECT_TAG_NAME_SERVICE_TRANSFER_TRANSACTION)
  },
  [OBJECT_TAG_NAME_SERVICE_REVOKE_TRANSACTION]: {
    1: TX_SCHEMA_FIELD(NAME_REVOKE_TX, OBJECT_TAG_NAME_SERVICE_REVOKE_TRANSACTION)
  },
  [OBJECT_TAG_CONTRACT]: {
    1: TX_SCHEMA_FIELD(CONTRACT_TX, OBJECT_TAG_CONTRACT)
  },
  [OBJECT_TAG_CONTRACT_CREATE_TRANSACTION]: {
    1: TX_SCHEMA_FIELD(CONTRACT_CREATE_TX, OBJECT_TAG_CONTRACT_CREATE_TRANSACTION)
  },
  [OBJECT_TAG_CONTRACT_CALL_TRANSACTION]: {
    1: TX_SCHEMA_FIELD(CONTRACT_CALL_TX, OBJECT_TAG_CONTRACT_CALL_TRANSACTION)
  },
  [OBJECT_TAG_CONTRACT_CALL]: {
    1: TX_SCHEMA_FIELD(CONTRACT_CALL_RESULT_TX, OBJECT_TAG_CONTRACT_CALL)
  },
  [OBJECT_TAG_ORACLE_REGISTER_TRANSACTION]: {
    1: TX_SCHEMA_FIELD(ORACLE_REGISTER_TX, OBJECT_TAG_ORACLE_REGISTER_TRANSACTION)
  },
  [OBJECT_TAG_ORACLE_EXTEND_TRANSACTION]: {
    1: TX_SCHEMA_FIELD(ORACLE_EXTEND_TX, OBJECT_TAG_ORACLE_EXTEND_TRANSACTION)
  },
  [OBJECT_TAG_ORACLE_QUERY_TRANSACTION]: {
    1: TX_SCHEMA_FIELD(ORACLE_QUERY_TX, OBJECT_TAG_ORACLE_QUERY_TRANSACTION)
  },
  [OBJECT_TAG_ORACLE_RESPONSE_TRANSACTION]: {
    1: TX_SCHEMA_FIELD(ORACLE_RESPOND_TX, OBJECT_TAG_ORACLE_RESPONSE_TRANSACTION)
  },
  [OBJECT_TAG_CHANNEL_CREATE_TX]: {
    1: TX_SCHEMA_FIELD(CHANNEL_CREATE_TX, OBJECT_TAG_CHANNEL_CREATE_TX)
  },
  [OBJECT_TAG_CHANNEL_CLOSE_MUTUAL_TX]: {
    1: TX_SCHEMA_FIELD(CHANNEL_CLOSE_MUTUAL_TX, OBJECT_TAG_CHANNEL_CLOSE_MUTUAL_TX)
  },
  [OBJECT_TAG_CHANNEL_CLOSE_SOLO_TX]: {
    1: TX_SCHEMA_FIELD(CHANNEL_CLOSE_SOLO_TX, OBJECT_TAG_CHANNEL_CLOSE_SOLO_TX)
  },
  [OBJECT_TAG_CHANNEL_SLASH_TX]: {
    1: TX_SCHEMA_FIELD(CHANNEL_SLASH_TX, OBJECT_TAG_CHANNEL_SLASH_TX)
  },
  [OBJECT_TAG_CHANNEL_DEPOSIT_TX]: {
    1: TX_SCHEMA_FIELD(CHANNEL_DEPOSIT_TX, OBJECT_TAG_CHANNEL_DEPOSIT_TX)
  },
  [OBJECT_TAG_CHANNEL_WITHRAW_TX]: {
    1: TX_SCHEMA_FIELD(CHANNEL_WITHDRAW_TX, OBJECT_TAG_CHANNEL_WITHRAW_TX)
  },
  [OBJECT_TAG_CHANNEL_SETTLE_TX]: {
    1: TX_SCHEMA_FIELD(CHANNEL_SETTLE_TX, OBJECT_TAG_CHANNEL_SETTLE_TX)
  },
  [OBJECT_TAG_CHANNEL_OFFCHAIN_TX]: {
    1: TX_SCHEMA_FIELD(CHANNEL_OFFCHAIN_TX, OBJECT_TAG_CHANNEL_OFFCHAIN_TX),
    2: TX_SCHEMA_FIELD(CHANNEL_OFFCHAIN_TX_2, OBJECT_TAG_CHANNEL_OFFCHAIN_TX)
  },
  [OBJECT_TAG_CHANNEL]: {
    1: TX_SCHEMA_FIELD(CHANNEL_TX, OBJECT_TAG_CHANNEL),
    2: TX_SCHEMA_FIELD(CHANNEL_TX_2, OBJECT_TAG_CHANNEL)
  },
  [OBJECT_TAG_CHANNEL_SNAPSHOT_SOLO_TX]: {
    1: TX_SCHEMA_FIELD(CHANNEL_SNAPSHOT_SOLO_TX, OBJECT_TAG_CHANNEL_SNAPSHOT_SOLO_TX)
  },
  [OBJECT_TAG_CHANNEL_OFFCHAIN_UPDATE_TRANSFER_TX]: {
    1: TX_SCHEMA_FIELD(CHANNEL_OFFCHAIN_UPDATE_TRANSFER_TX, OBJECT_TAG_CHANNEL_OFFCHAIN_UPDATE_TRANSFER_TX)
  },
  [OBJECT_TAG_CHANNEL_OFFCHAIN_UPDATE_DEPOSIT_TX]: {
    1: TX_SCHEMA_FIELD(CHANNEL_OFFCHAIN_UPDATE_DEPOSIT_TX, OBJECT_TAG_CHANNEL_OFFCHAIN_UPDATE_DEPOSIT_TX)
  },
  [OBJECT_TAG_CHANNEL_OFFCHAIN_UPDATE_WITHDRAWAL_TX]: {
    1: TX_SCHEMA_FIELD(CHANNEL_OFFCHAIN_UPDATE_WITHDRAWAL_TX, OBJECT_TAG_CHANNEL_OFFCHAIN_UPDATE_WITHDRAWAL_TX)
  },
  [OBJECT_TAG_CHANNEL_OFFCHAIN_CREATE_CONTRACT_TX]: {
    1: TX_SCHEMA_FIELD(CHANNEL_OFFCHAIN_CREATE_CONTRACT_TX, OBJECT_TAG_CHANNEL_OFFCHAIN_CREATE_CONTRACT_TX)
  },
  [OBJECT_TAG_CHANNEL_OFFCHAIN_CALL_CONTRACT_TX]: {
    1: TX_SCHEMA_FIELD(CHANNEL_OFFCHAIN_CALL_CONTRACT_TX, OBJECT_TAG_CHANNEL_OFFCHAIN_CALL_CONTRACT_TX)
  },
  [OBJECT_TAG_PROOF_OF_INCLUSION]: {
    1: TX_SCHEMA_FIELD(PROOF_OF_INCLUSION_TX, OBJECT_TAG_PROOF_OF_INCLUSION)
  },
  [OBJECT_TAG_STATE_TREES]: {
    1: TX_SCHEMA_FIELD(STATE_TREES_TX, OBJECT_TAG_STATE_TREES)
  },
  [OBJECT_TAG_MERKLE_PATRICIA_TREE]: {
    1: TX_SCHEMA_FIELD(MERKLE_PATRICIA_TREE_TX, OBJECT_TAG_MERKLE_PATRICIA_TREE)
  },
  [OBJECT_TAG_MERKLE_PATRICIA_TREE_VALUE]: {
    1: TX_SCHEMA_FIELD(MERKLE_PATRICIA_TREE_VALUE_TX, OBJECT_TAG_MERKLE_PATRICIA_TREE_VALUE)
  },
  [OBJECT_TAG_CONTRACTS_TREE]: {
    1: TX_SCHEMA_FIELD(CONTRACTS_TREE_TX, OBJECT_TAG_CONTRACTS_TREE)
  },
  [OBJECT_TAG_CONTRACT_CALLS_TREE]: {
    1: TX_SCHEMA_FIELD(CONTRACT_CALLS_TREE_TX, OBJECT_TAG_CONTRACT_CALLS_TREE)
  },
  [OBJECT_TAG_CHANNELS_TREE]: {
    1: TX_SCHEMA_FIELD(CHANNELS_TREE_TX, OBJECT_TAG_CHANNELS_TREE)
  },
  [OBJECT_TAG_NAMESERVICE_TREE]: {
    1: TX_SCHEMA_FIELD(NAMESERVICE_TREE_TX, OBJECT_TAG_NAMESERVICE_TREE)
  },
  [OBJECT_TAG_ORACLES_TREE]: {
    1: TX_SCHEMA_FIELD(ORACLES_TREE_TX, OBJECT_TAG_ORACLES_TREE)
  },
  [OBJECT_TAG_ACCOUNTS_TREE]: {
    1: TX_SCHEMA_FIELD(ACCOUNTS_TREE_TX, OBJECT_TAG_ACCOUNTS_TREE)
  },
  [OBJECT_TAG_GA_ATTACH]: {
    1: TX_SCHEMA_FIELD(GA_ATTACH_TX, OBJECT_TAG_GA_ATTACH)
  },
  [OBJECT_TAG_GA_META]: {
    1: TX_SCHEMA_FIELD(GA_META_TX, OBJECT_TAG_GA_META)
  },
  [OBJECT_TAG_SOPHIA_BYTE_CODE]: {
    1: TX_SCHEMA_FIELD(CONTRACT_BYTE_CODE_ROMA, OBJECT_TAG_SOPHIA_BYTE_CODE),
    2: TX_SCHEMA_FIELD(CONTRACT_BYTE_CODE_MINERVA, OBJECT_TAG_SOPHIA_BYTE_CODE)
  }
}

// VERIFICATION SCHEMA

const ERROR_TYPE = { ERROR: 'error', WARNING: 'warning' }
const VERIFICATION_FIELD = (msg, verificationFn, error) => [msg, verificationFn, error]

const VALIDATORS = {
  signature: 'signature',
  insufficientFee: 'insufficientFee',
  expiredTTL: 'expiredTTL',
  insufficientBalanceForAmountFee: 'insufficientBalanceForAmountFee',
  insufficientBalanceForAmount: 'insufficientBalanceForAmount',
  nonceUsed: 'nonceUsed',
  nonceHigh: 'nonceHigh',
  minGasPrice: 'minGasPrice',
  vmAndAbiVersion: 'vmAndAbiVersion'
}

const ERRORS = {
  invalidSignature: { key: 'InvalidSignature', type: ERROR_TYPE.ERROR, txKey: 'signature' },
  insufficientFee: { key: 'InsufficientFee', type: ERROR_TYPE.ERROR, txKey: 'fee' },
  expiredTTL: { key: 'ExpiredTTL', type: ERROR_TYPE.ERROR, txKey: 'ttl' },
  insufficientBalanceForAmountFee: { key: 'InsufficientBalanceForAmountFee', type: ERROR_TYPE.WARNING, txKey: 'fee' },
  insufficientBalanceForAmount: { key: 'InsufficientBalanceForAmount', type: ERROR_TYPE.WARNING, txKey: 'amount' },
  nonceUsed: { key: 'NonceUsed', type: ERROR_TYPE.ERROR, txKey: 'nonce' },
  nonceHigh: { key: 'NonceHigh', type: ERROR_TYPE.WARNING, txKey: 'nonce' },
  minGasPrice: { key: 'minGasPrice', type: ERROR_TYPE.ERROR, txKey: 'gasPrice' },
  vmAndAbiVersion: { key: 'vmAndAbiVersion', type: ERROR_TYPE.ERROR, txKey: 'ctVersion' }
}

export const SIGNATURE_VERIFICATION_SCHEMA = [
  VERIFICATION_FIELD(
    () => 'The signature cannot be verified, please verify that you used the correct network id and the correct private key for the sender address',
    VALIDATORS.signature,
    ERRORS.invalidSignature
  )
]
export const CONTRACT_VERIFICATION_SCHEMA = [
  VERIFICATION_FIELD(
    ({ ctVersion, consensusProtocolVersion, txType }) => `Wrong abi/vm version, Supported is: ${PROTOCOL_VM_ABI[consensusProtocolVersion] ? JSON.stringify(PROTOCOL_VM_ABI[consensusProtocolVersion][txType]) : ' None for this protocol ' + consensusProtocolVersion}`,
    VALIDATORS.vmAndAbiVersion,
    ERRORS.vmAndAbiVersion
  ),
  VERIFICATION_FIELD(
    () => `The gasPrice must be bigger then ${MIN_GAS_PRICE}`,
    VALIDATORS.minGasPrice,
    ERRORS.minGasPrice
  )
]
export const BASE_VERIFICATION_SCHEMA = [
  VERIFICATION_FIELD(
    ({ minFee }) => `The fee for the transaction is too low, the minimum fee for this transaction is ${minFee}`,
    VALIDATORS.insufficientFee,
    ERRORS.insufficientFee
  ),
  VERIFICATION_FIELD(
    ({ height }) => `The TTL is already expired, the current height is ${height}`,
    VALIDATORS.expiredTTL,
    ERRORS.expiredTTL
  ),
  VERIFICATION_FIELD(
    ({ balance }) => `The account balance ${balance} is not enough to execute the transaction`,
    VALIDATORS.insufficientBalanceForAmountFee,
    ERRORS.insufficientBalanceForAmountFee
  ),
  VERIFICATION_FIELD(
    ({ balance }) => `The account balance ${balance} is not enough to execute the transaction`,
    VALIDATORS.insufficientBalanceForAmount,
    ERRORS.insufficientBalanceForAmount
  ),
  VERIFICATION_FIELD(
    ({ accountNonce }) => `The nonce is invalid(already used). Next valid nonce is ${accountNonce + 1})`,
    VALIDATORS.nonceUsed,
    ERRORS.nonceUsed
  ),
  VERIFICATION_FIELD(
    ({ accountNonce }) => `The nonce is technically valid but will not be processed immediately by the node (next valid nonce is ${accountNonce + 1})`,
    VALIDATORS.nonceHigh,
    ERRORS.nonceHigh
  )
]<|MERGE_RESOLUTION|>--- conflicted
+++ resolved
@@ -194,13 +194,9 @@
   // Minerva
   2: VM_ABI_MAP_MINERVA,
   // Fortuna
-<<<<<<< HEAD
-  3: VM_ABI_MAP_FORTUNA
-=======
-  '3': VM_ABI_MAP_FORTUNA,
+  3: VM_ABI_MAP_FORTUNA,
   // Lima
-  '4': VM_ABI_MAP_LIMA
->>>>>>> 091b54de
+  4: VM_ABI_MAP_LIMA
 }
 
 export const OBJECT_ID_TX_TYPE = {
