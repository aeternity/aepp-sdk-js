/*
 * ISC License (ISC)
 * Copyright (c) 2018 aeternity developers
 *
 *  Permission to use, copy, modify, and/or distribute this software for any
 *  purpose with or without fee is hereby granted, provided that the above
 *  copyright notice and this permission notice appear in all copies.
 *
 *  THE SOFTWARE IS PROVIDED "AS IS" AND THE AUTHOR DISCLAIMS ALL WARRANTIES WITH
 *  REGARD TO THIS SOFTWARE INCLUDING ALL IMPLIED WARRANTIES OF MERCHANTABILITY
 *  AND FITNESS. IN NO EVENT SHALL THE AUTHOR BE LIABLE FOR ANY SPECIAL, DIRECT,
 *  INDIRECT, OR CONSEQUENTIAL DAMAGES OR ANY DAMAGES WHATSOEVER RESULTING FROM
 *  LOSS OF USE, DATA OR PROFITS, WHETHER IN AN ACTION OF CONTRACT, NEGLIGENCE OR
 *  OTHER TORTIOUS ACTION, ARISING OUT OF OR IN CONNECTION WITH THE USE OR
 *  PERFORMANCE OF THIS SOFTWARE.
 */

/**
 * Accounts module
 * @module @aeternity/aepp-sdk/es/accounts
 * @export Accounts
 * @example import Accounts from '@aeternity/aepp-sdk/es/accounts'
 */

import stampit from '@stamp/it'
import AsyncInit from './utils/async-init'
import * as R from 'ramda'
import MemoryAccount from './account/memory'
import Selector from './account/selector'
import { envKeypair, generateKeyPair } from './utils/crypto'

/**
 * Select specific account
 * @deprecated
 * @alias module:@aeternity/aepp-sdk/es/accounts
 * @function
 * @rtype (keypair: {publicKey: String, secretKey: String}) => Void
 * @param {Object} keypair - Key pair to use
 * @param {String} keypair.publicKey - Public key
 * @param {String} keypair.secretKey - Private key
 * @return {Void}
 * @example setKeypair(keypair)
 */
function setKeypair (keypair) {
  const acc = this.accounts[this.Selector.address] || this._acc
  if (keypair.hasOwnProperty('priv') && keypair.hasOwnProperty('pub')) {
    keypair = { secretKey: keypair.priv, publicKey: keypair.pub }
    console.warn('pub/priv naming for accounts has been deprecated, please use secretKey/publicKey')
  }
  acc.setSecret(keypair)
  this.accounts[keypair.publicKey] = acc
  delete this.accounts[this.Selector.address]
  this.selectAccount(keypair.publicKey)
}

/**
 * Sign data blob with specific key
 * @alias module:@aeternity/aepp-sdk/es/accounts
 * @function
 * @category async
 * @rtype (address: String, data: String) => data: Promise[String], throws: Error
 * @param {String} address - Public key of account to sign with
 * @param {String} data - Data blob to sign
 * @return {String} Signed data blob
 */
async function signWith (address, data) {
  const { account } = this.accounts[address]

  if (account === undefined) {
    throw Error(`Account for ${address} not available`)
  }

  return account.sign(data)
}

<<<<<<< HEAD
async function addAccount (account, { select, meta } = {}) {
=======
/**
 * Add specific account
 * @alias module:@aeternity/aepp-sdk/es/accounts
 * @function
 * @category async
 * @rtype (account: Account, { select: Boolean }) => Void
 * @param {Object} account - Account instance
 * @param {Object} [options={}] - Options
 * @param {Boolean} [options.select] - Select account
 * @return {Void}
 * @example addAccount(account)
 */
async function addAccount (account, { select } = {}) {
>>>>>>> 040c0408
  const address = await account.address()
  this.accounts[address] = { account, meta }
  if (select) this.selectAccount(address)
}

/**
 * Remove specific account
 * @alias module:@aeternity/aepp-sdk/es/accounts
 * @function
 * @rtype (address: String) => Void
 * @param {String} address - Address of account to remove
 * @return {Void}
 * @example removeAccount(address)
 */
function removeAccount (address) {
  if (this.accounts[address]) delete this.accounts[address]
  if (this.Selector.address === address) this.Selector.address = undefined
}

/**
 * Get accounts addresses
 * @alias module:@aeternity/aepp-sdk/es/accounts
 * @function
 * @rtype () => String[]
 * @return {String[]}
 * @example addresses()
 */
function addresses () {
  return Object.keys(this.accounts)
}

/**
 * Accounts Stamp
 *
 * The purpose of the Accounts Stamp is to wrap up
 * {@link module:@aeternity/aepp-sdk/es/account--Account} objects and provide a
 * common interface to all of them. Accounts are a substantial part of
 * {@link module:@aeternity/aepp-sdk/es/ae/wallet--Wallet}s.
 * @function
 * @alias module:@aeternity/aepp-sdk/es/accounts
 * @rtype Stamp
 * @param {Object} [options={}] - Initializer object
 * @param {Array} [options.accounts] - Accounts array
 * @return {Object} Accounts instance
 * @example
 * const accounts = await Accounts({ accounts: [ MemmoryAccount({ keypair: 'keypair_object' }) ] })
 * await accounts.addAccount(account, { select: true }) // Add account and make it selected
 * accounts.removeAccount(address) // Remove account
 * accounts.selectAccount(address) // Select account
 * accounts.addresses() // Get available accounts
 */
const Accounts = stampit(AsyncInit, {
<<<<<<< HEAD
  async init ({ accounts = [] }) {
    this.accounts = R.fromPairs(await Promise.all(accounts.map(async a => [await a.address(), { account: a, meta: a.meta || {} }])))
=======
  async init ({ accounts = [], keypair }) { // Deprecated. TODO Remove `keypair` param
    this.accounts = R.fromPairs(await Promise.all(accounts.map(async a => [await a.address(), a])))
    keypair = keypair || envKeypair(process.env, true)
    if (keypair) {
      await this.addAccount(await MemoryAccount({ keypair }), { select: !this.Selector.address })
    }
    // @Todo Remove after removing depricated `setKeypair` fn.
    //  Prevent BREAKING CHANGES
    //  Pre-init memoryAccount object to prevent async operation in `setKeypair` function
    this._acc = await MemoryAccount({ keypair: generateKeyPair() })
>>>>>>> 040c0408
  },
  props: {
    accounts: {}
  },
  methods: { signWith, addAccount, removeAccount, setKeypair, addresses }
}, Selector)

export default Accounts<|MERGE_RESOLUTION|>--- conflicted
+++ resolved
@@ -64,7 +64,7 @@
  * @return {String} Signed data blob
  */
 async function signWith (address, data) {
-  const { account } = this.accounts[address]
+  const account = this.accounts[address]
 
   if (account === undefined) {
     throw Error(`Account for ${address} not available`)
@@ -73,9 +73,6 @@
   return account.sign(data)
 }
 
-<<<<<<< HEAD
-async function addAccount (account, { select, meta } = {}) {
-=======
 /**
  * Add specific account
  * @alias module:@aeternity/aepp-sdk/es/accounts
@@ -89,9 +86,8 @@
  * @example addAccount(account)
  */
 async function addAccount (account, { select } = {}) {
->>>>>>> 040c0408
   const address = await account.address()
-  this.accounts[address] = { account, meta }
+  this.accounts[address] = account
   if (select) this.selectAccount(address)
 }
 
@@ -142,10 +138,6 @@
  * accounts.addresses() // Get available accounts
  */
 const Accounts = stampit(AsyncInit, {
-<<<<<<< HEAD
-  async init ({ accounts = [] }) {
-    this.accounts = R.fromPairs(await Promise.all(accounts.map(async a => [await a.address(), { account: a, meta: a.meta || {} }])))
-=======
   async init ({ accounts = [], keypair }) { // Deprecated. TODO Remove `keypair` param
     this.accounts = R.fromPairs(await Promise.all(accounts.map(async a => [await a.address(), a])))
     keypair = keypair || envKeypair(process.env, true)
@@ -156,7 +148,6 @@
     //  Prevent BREAKING CHANGES
     //  Pre-init memoryAccount object to prevent async operation in `setKeypair` function
     this._acc = await MemoryAccount({ keypair: generateKeyPair() })
->>>>>>> 040c0408
   },
   props: {
     accounts: {}
