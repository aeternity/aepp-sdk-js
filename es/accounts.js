--- conflicted
+++ resolved
@@ -92,35 +92,6 @@
 }
 
 /**
-<<<<<<< HEAD
- * Select specific account
- * @deprecated
- * @alias module:@aeternity/aepp-sdk/es/account/memory
- * @function
- * @rtype (keypair: {publicKey: String, secretKey: String}) => Void
- * @param {Object} keypair - Key pair to use
- * @param {String} keypair.publicKey - Public key
- * @param {String} keypair.secretKey - Private key
- * @return {Void}
- * @example setKeypair(keypair)
- */
-function setKeypair (keypair) {
-  const acc = this.accounts[this.Selector.address] || this._acc
-  if (keypair.hasOwnProperty('priv') && keypair.hasOwnProperty('pub')) {
-    keypair = { secretKey: keypair.priv, publicKey: keypair.pub }
-    console.warn('pub/priv naming for accounts has been deprecated, please use secretKey/publicKey')
-  }
-  acc.setSecret(keypair)
-  this.accounts[keypair.publicKey] = acc
-  delete this.accounts[this.Selector.address]
-  this.selectAccount(keypair.publicKey)
-}
-
-function removeAccount (address) {
-  if (!this.accounts[address]) return false
-  delete this.accounts[address]
-  return false
-=======
  * Remove specific account
  * @alias module:@aeternity/aepp-sdk/es/accounts
  * @function
@@ -143,7 +114,6 @@
  */
 function addresses () {
   return Object.keys(this.accounts)
->>>>>>> 772f3aba
 }
 
 /**
@@ -166,17 +136,10 @@
  * accounts.selectAccount(address) // Select account
  * accounts.addresses() // Get available accounts
  */
-<<<<<<< HEAD
-const Accounts = stampit(AsyncInit, Selector, {
-  async init ({ accounts = [], keypair }) { // Deprecated. TODO Remove `keypair` param
-    this.accounts = R.fromPairs(await Promise.all(accounts.map(async a => [await a.address(), a])))
-    keypair = keypair || envKeypair(process.env, false)
-=======
 const Accounts = stampit(AsyncInit, {
   async init ({ accounts = [], keypair }) { // Deprecated. TODO Remove `keypair` param
     this.accounts = R.fromPairs(await Promise.all(accounts.map(async a => [await a.address(), a])))
     keypair = keypair || envKeypair(process.env, true)
->>>>>>> 772f3aba
     if (keypair) {
       await this.addAccount(await MemoryAccount({ keypair }), { select: !this.Selector.address })
     }
@@ -188,43 +151,7 @@
   props: {
     accounts: {}
   },
-<<<<<<< HEAD
-  propertyDescriptors: {
-    addresses: {
-      enumerable: true,
-      configurable: false,
-      get () {
-        return Object.keys(this.accounts)
-      }
-    }
-  },
-  methods: { signWith, addAccount, removeAccount, setKeypair }
-})
-
-/**
- * Sign data blob with specific key
- * @function signWith
- * @instance
- * @abstract
- * @category async
- * @rtype (address: String, data: String) => data: Promise[String], throws: Error
- * @param {String} address - Public key of account to sign with
- * @param {String} data - Data blob to sign
- * @return {String} Signed data blob
- */
-
-/**
- * Obtain account addresses
- * @function addresses
- * @instance
- * @abstract
- * @category async
- * @rtype () => addresses: Promise[String[]]
- * @return {String[]} Available account addresses
- */
-=======
   methods: { signWith, addAccount, removeAccount, setKeypair, addresses }
 }, Selector)
->>>>>>> 772f3aba
 
 export default Accounts