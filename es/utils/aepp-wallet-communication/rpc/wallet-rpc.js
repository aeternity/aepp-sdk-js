/**
 * RPC handler for WAELLET side
 *
 * @module @aeternity/aepp-sdk/es/utils/aepp-wallet-communication/rpc/wallet-rpc
 * @export WalletRpc
 * @example import WalletRpc from '@aeternity/aepp-sdk/es/utils/aepp-wallet-communication/rpc/wallet-rpc'
 */
import Ae from '../../../ae'
import Accounts from '../../../accounts'
import Selector from '../../../account/selector'
import TxObject from '../../../tx/tx-object'

import { RpcClients } from './rpc-clients'
import { getBrowserAPI, getHandler, isValidAccounts, message, resolveOnAccount, sendResponseMessage } from '../helpers'
import { ERRORS, METHODS, RPC_STATUS, VERSION, WALLET_TYPE } from '../schema'
import { v4 as uuid } from 'uuid'

const rpcClients = RpcClients()

const NOTIFICATIONS = {
  [METHODS.closeConnection]: (instance, { client }) =>
    async (msg) => {
      client.disconnect(true)
      instance.onDisconnect(msg.params, client)
    }
}

const RESPONSES = {}

const REQUESTS = {
  // Store client info and prepare two fn for each client `connect` and `denyConnection`
  // which automatically prepare and send response for that client
  [METHODS.aepp.connect] (callInstance, instance, client, { name, networkId, version, icons }) {
    // Check if protocol and network is compatible with wallet
    if (version !== VERSION) return { error: ERRORS.unsupportedProtocol() }

    // Store new AEPP and wait for connection approve
    rpcClients.updateClientInfo(client.id, {
      status: RPC_STATUS.WAITING_FOR_CONNECTION_APPROVE,
      name,
      networkId,
      icons,
      version
    })

    // Call onConnection callBack to notice Wallet about new AEPP
    return callInstance(
      'onConnection',
      { name, networkId, version },
      () => {
        rpcClients.updateClientInfo(client.id, { status: RPC_STATUS.CONNECTED })
        return { result: instance.getWalletInfo() }
      },
      (error) => {
        rpcClients.updateClientInfo(client.id, { status: RPC_STATUS.CONNECTION_REJECTED })
        return { error: ERRORS.connectionDeny(error) }
      }
    )
  },
  [METHODS.aepp.subscribeAddress] (callInstance, instance, client, { type, value }) {
    // Authorization check
    if (!client.isConnected()) return { error: ERRORS.notAuthorize() }

    return callInstance(
      'onSubscription',
      { type, value },
      async ({ accounts } = {}) => {
        try {
          const clientAccounts = accounts || instance.getAccounts()
          if (!isValidAccounts(clientAccounts)) throw new Error('Invalid provided accounts object')
          const subscription = client.updateSubscription(type, value)
          client.setAccounts(clientAccounts, { forceNotification: true })
          return {
            result: {
              subscription,
              address: clientAccounts
            }
          }
        } catch (e) {
          console.error(e)
          return { error: ERRORS.internalError({ msg: e.message }) }
        }
      },
      (error) => ({ error: ERRORS.rejectedByUser(error) })
    )
  },
  [METHODS.aepp.address] (callInstance, instance, client) {
    // Authorization check
    if (!client.isConnected()) return { error: ERRORS.notAuthorize() }
    if (!client.isSubscribed()) return { error: ERRORS.notAuthorize() }

    return callInstance(
      'onAskAccounts',
      {},
      ({ accounts } = {}) => ({ result: accounts || [...Object.keys(client.accounts.current), ...Object.keys(client.accounts.connected)] }),
      (error) => ({ error: ERRORS.rejectedByUser(error) })
    )
  },
  [METHODS.aepp.sign] (callInstance, instance, client, { tx, onAccount, networkId, returnSigned = false }) {
    const address = onAccount || client.currentAccount
    // Update client with new networkId
    networkId && rpcClients.updateClientInfo(client.id, { networkId })
    // Authorization check
    if (!client.isConnected()) return { error: ERRORS.notAuthorize() }
    // Account permission check
    if (!client.hasAccessToAccount(address)) return { error: ERRORS.permissionDeny({ account: address }) }
    // NetworkId check
    if (!networkId || networkId !== instance.getNetworkId()) return { error: ERRORS.unsupportedNetwork() }

    return callInstance(
      'onSign',
      { tx, returnSigned, onAccount: address, txObject: TxObject.fromString(tx) },
      async (rawTx, opt = {}) => {
        let onAcc
        try {
          onAcc = resolveOnAccount(instance.addresses(), address, opt)
        } catch (e) {
          console.error(e)
          return { error: ERRORS.internalError({ msg: e.message }) }
        }
        try {
          return {
            result: {
              ...returnSigned
                ? { signedTransaction: await instance.signTransaction(rawTx || tx, { onAccount: onAcc }) }
                : { transactionHash: await instance.send(rawTx || tx, { onAccount: onAcc, verify: false }) }
            }
          }
        } catch (e) {
          if (!returnSigned) {
            // Validate transaction
            const validationResult = await instance.unpackAndVerify(rawTx || tx)
            if (validationResult.validation.length) return { error: ERRORS.invalidTransaction(validationResult) }
            // Send broadcast failed error to aepp
            return { error: ERRORS.broadcastFailde(e.message) }
          }
          throw e
        }
      },
      (error) => ({ error: ERRORS.rejectedByUser(error) })
    )
  },
  [METHODS.aepp.signMessage] (callInstance, instance, client, { message, onAccount }) {
    // Authorization check
    if (!client.isConnected()) return { error: ERRORS.notAuthorize() }
    const address = onAccount || client.currentAccount
    if (!client.hasAccessToAccount(address)) return { error: ERRORS.permissionDeny({ account: address }) }

    return callInstance(
      'onMessageSign',
      { message, onAccount: address },
      async (opt = {}) => {
        try {
          const onAcc = resolveOnAccount(instance.addresses(), address, opt)
          return {
            result: {
              signature: await instance.signMessage(message, {
                onAccount: onAcc,
                returnHex: true
              })
            }
          }
        } catch (e) {
          console.error(e)
          return { error: ERRORS.internalError({ msg: e.message }) }
        }
      },
      (error) => ({ error: ERRORS.rejectedByUser(error) })
    )
  }
}

const handleMessage = (instance, id) => async (msg, origin) => {
  const client = rpcClients.getClient(id)
  if (!msg.id) {
    return getHandler(NOTIFICATIONS, msg, { debug: instance.debug })(instance, { client })(msg, origin)
  }
  if (Object.prototype.hasOwnProperty.call(client.callbacks, msg.id)) {
    return getHandler(RESPONSES, msg, { debug: instance.debug })(instance, { client })(msg, origin)
  } else {
    const { id, method } = msg
    const callInstance = (methodName, params, accept, deny) => () => new Promise(resolve => {
      instance[methodName](
        client,
        client.addAction({ id, method, params }, [
          (...args) => resolve(accept(...args)), (...args) => resolve(deny(...args))
        ]),
        origin
      )
    })
<<<<<<< HEAD
    const response = await getHandler(REQUESTS, msg, { debug: instance.debug })(callInstance, instance, client, msg.params)()
=======
    const response = await getHandler(REQUESTS, msg, { debug: instance.debug })(callInstance, instance, client, msg.params)
>>>>>>> 22c452cd
    sendResponseMessage(client)(id, method, response)
  }
}

/**
 * Contain functionality for aepp interaction and managing multiple aepps
 * @alias module:@aeternity/aepp-sdk/es/utils/aepp-wallet-communication/rpc/wallet-rpc
 * @function
 * @rtype Stamp
 * @param {Object} param Init params object
 * @param {String=} [param.name] Wallet name
 * @param {Function} onConnection Call-back function for incoming AEPP connection (Second argument contain function for accept/deny request)
 * @param {Function} onSubscription Call-back function for incoming AEPP account subscription (Second argument contain function for accept/deny request)
 * @param {Function} onSign Call-back function for incoming AEPP sign request (Second argument contain function for accept/deny request)
 * @param {Function} onAskAccounts Call-back function for incoming AEPP get address request (Second argument contain function for accept/deny request)
 * @param {Function} onMessageSign Call-back function for incoming AEPP sign message request (Second argument contain function for accept/deny request)
 * @param {Function} onDisconnect Call-back function for disconnect event
 * @return {Object}
 */
export const WalletRpc = Ae.compose(Accounts, Selector, {
  init ({ name, onConnection, onSubscription, onSign, onDisconnect, onAskAccounts, onMessageSign, forceValidation = false, debug = false }) {
    this.debug = debug
    const eventsHandlers = ['onConnection', 'onSubscription', 'onSign', 'onDisconnect', 'onMessageSign']
    // CallBacks for events
    this.onConnection = onConnection
    this.onSubscription = onSubscription
    this.onSign = onSign
    this.onDisconnect = onDisconnect
    this.onAskAccounts = onAskAccounts
    this.onMessageSign = onMessageSign

    eventsHandlers.forEach(event => {
      if (!forceValidation && typeof this[event] !== 'function') throw new Error(`Call-back for ${event} must be an function!`)
    })
    //
    this.name = name
    this.id = uuid()

    const _selectAccount = this.selectAccount.bind(this)
    const _addAccount = this.addAccount.bind(this)
    const _selectNode = this.selectNode.bind(this)

    // Overwrite AE methods
    this.selectAccount = (address, { condition = () => true } = {}) => {
      _selectAccount(address)
      rpcClients.operationByCondition(
        (client) =>
          client.isConnected() &&
          client.isSubscribed() &&
          client.hasAccessToAccount(address) &&
          condition(client),
        (client) =>
          client.setAccounts({
            current: { [address]: {} },
            connected: {
              ...client.accounts.current,
              ...Object.entries(client.accounts.connected)
                .reduce((acc, [k, v]) => ({ ...acc, ...k !== address ? { [k]: v } : {} }), {})
            }
          })
      )
    }
    this.addAccount = async (account, { select, meta = {}, condition = () => true } = {}) => {
      await _addAccount(account, { select })
      const address = await account.address()
      // Send notification 'update.address' to all Aepp which are subscribed for connected accounts
      rpcClients.operationByCondition(
        (client) =>
          client.isConnected() &&
          client.isSubscribed() &&
          condition(client),
        (client) =>
          client.setAccounts({
            current: { ...select ? { [address]: meta } : client.accounts.current },
            connected: {
              ...select ? client.accounts.current : { [address]: meta },
              ...client.accounts.connected
            }
          })
      )
    }
    this.selectNode = (name) => {
      _selectNode(name)
      // Send notification 'update.network' to all Aepp which connected
      rpcClients.sendNotificationByCondition(
        message(METHODS.updateNetwork, { networkId: this.getNetworkId() }),
        (client) => client.isConnected()
      )
    }
  },
  methods: {
    /**
     * Get RpcClients object which contain all connected AEPPS
     * @function getClients
     * @instance
     * @rtype () => Object
     * @return {Object}
     */
    getClients () {
      return rpcClients
    },
    /**
     * Remove specific RpcClient by ID
     * @function removeRpcClient
     * @instance
     * @rtype (id: string) => Boolean
     * @param {String} id Client ID
     * @param {Object} [opt = {}]
     * @return {Object}
     */
    removeRpcClient (id, opt = { forceConnectionClose: false }) {
      return rpcClients.removeClient(id, opt)
    },
    /**
     * Add new AEPP connection
     * @function addRpcClient
     * @instance
     * @rtype (clientConnection: Object) => Object
     * @param {Object} clientConnection AEPP connection object
     * @return {String} Client ID
     */
    addRpcClient (clientConnection) {
      // @TODO  detect if aepp has some history based on origin????: if yes use this instance for connection
      const id = uuid()
      rpcClients.addClient(
        id,
        {
          id,
          info: { status: RPC_STATUS.WAITING_FOR_CONNECTION_REQUEST },
          connection: clientConnection,
          handlers: [handleMessage(this, id), this.onDisconnect]
        }
      )
      return id
    },
    /**
     * Share wallet info
     * Send shareWalletInfo message to notify AEPP about wallet
     * @function shareWalletInfo
     * @instance
     * @rtype (postFn: Function) => void
     * @param {Function} postFn Send message function like `(msg) => void`
     * @return {void}
     */
    shareWalletInfo (postFn) {
      postFn({
        jsonrpc: '2.0',
        ...message(METHODS.wallet.readyToConnect, { ...this.getWalletInfo() })
      })
    },
    /**
     * Get Wallet info object
     * @function getWalletInfo
     * @instance
     * @rtype () => Object
     * @return {Object} Object with wallet information(id, name, network, ...)
     */
    getWalletInfo () {
      const runtime = getBrowserAPI(true).runtime
      return {
        id: runtime && runtime.id ? runtime.id : this.id,
        name: this.name,
        networkId: this.getNetworkId(),
        origin: window.location.origin,
        type: runtime && runtime.id ? WALLET_TYPE.extension : WALLET_TYPE.window
      }
    },
    /**
     * Get Wallet accounts
     * @function getAccounts
     * @instance
     * @rtype () => Object
     * @return {Object} Object with accounts information({ connected: Object, current: Object })
     */
    getAccounts () {
      return {
        current: this.Selector.address ? { [this.Selector.address]: {} } : {},
        connected: this.addresses()
          .filter(a => a !== this.Selector.address)
          .reduce((acc, a) => ({ ...acc, [a]: {} }), {})
      }
    }
  }
})

export default WalletRpc<|MERGE_RESOLUTION|>--- conflicted
+++ resolved
@@ -188,11 +188,7 @@
         origin
       )
     })
-<<<<<<< HEAD
     const response = await getHandler(REQUESTS, msg, { debug: instance.debug })(callInstance, instance, client, msg.params)()
-=======
-    const response = await getHandler(REQUESTS, msg, { debug: instance.debug })(callInstance, instance, client, msg.params)
->>>>>>> 22c452cd
     sendResponseMessage(client)(id, method, response)
   }
 }
@@ -213,7 +209,7 @@
  * @return {Object}
  */
 export const WalletRpc = Ae.compose(Accounts, Selector, {
-  init ({ name, onConnection, onSubscription, onSign, onDisconnect, onAskAccounts, onMessageSign, forceValidation = false, debug = false }) {
+  init ({ name, onConnection, onSubscription, onSign, onDisconnect, onAskAccounts, onMessageSign, forceValidation = false, debug = false } = {}) {
     this.debug = debug
     const eventsHandlers = ['onConnection', 'onSubscription', 'onSign', 'onDisconnect', 'onMessageSign']
     // CallBacks for events
