/*
 * ISC License (ISC)
 * Copyright (c) 2018 aeternity developers
 *
 *  Permission to use, copy, modify, and/or distribute this software for any
 *  purpose with or without fee is hereby granted, provided that the above
 *  copyright notice and this permission notice appear in all copies.
 *
 *  THE SOFTWARE IS PROVIDED "AS IS" AND THE AUTHOR DISCLAIMS ALL WARRANTIES WITH
 *  REGARD TO THIS SOFTWARE INCLUDING ALL IMPLIED WARRANTIES OF MERCHANTABILITY
 *  AND FITNESS. IN NO EVENT SHALL THE AUTHOR BE LIABLE FOR ANY SPECIAL, DIRECT,
 *  INDIRECT, OR CONSEQUENTIAL DAMAGES OR ANY DAMAGES WHATSOEVER RESULTING FROM
 *  LOSS OF USE, DATA OR PROFITS, WHETHER IN AN ACTION OF CONTRACT, NEGLIGENCE OR
 *  OTHER TORTIOUS ACTION, ARISING OUT OF OR IN CONNECTION WITH THE USE OR
 *  PERFORMANCE OF THIS SOFTWARE.
 */

import stampit from '@stamp/it'
import * as R from 'ramda'

function asyncInit (options = {}, { stamp, args, instance }) {
<<<<<<< HEAD
  return R.reduce(async (instance, init) => {
    instance = await instance
=======
  return stamp.compose.deepConfiguration.AsyncInit.initializers.reduce(async (instance, init) => {
    instance = await Promise.resolve(instance)
>>>>>>> 7fabb840
    if (typeof init === 'function') {
      const ret = await init.call(instance, options, { stamp, args, instance })
      return ret === undefined ? instance : ret
    }
    return instance
  }, instance)
}

const AsyncInit = stampit({
  deepConf: { AsyncInit: { initializers: [] } },
  composers ({ stamp, composables }) {
    const conf = stamp.compose.deepConfiguration.AsyncInit
    conf.initializers = R.without([asyncInit], R.uniqWith(R.identical, R.flatten(composables.map(c => R.path(['compose', 'deepConfiguration', 'AsyncInit', 'initializers'], c) || (c.compose || c).initializers || []))))
    stamp.compose.initializers = [asyncInit]
  }
})

export default AsyncInit<|MERGE_RESOLUTION|>--- conflicted
+++ resolved
@@ -19,15 +19,10 @@
 import * as R from 'ramda'
 
 function asyncInit (options = {}, { stamp, args, instance }) {
-<<<<<<< HEAD
-  return R.reduce(async (instance, init) => {
-    instance = await instance
-=======
   return stamp.compose.deepConfiguration.AsyncInit.initializers.reduce(async (instance, init) => {
     instance = await Promise.resolve(instance)
->>>>>>> 7fabb840
     if (typeof init === 'function') {
-      const ret = await init.call(instance, options, { stamp, args, instance })
+      const ret = await Promise.resolve(init.call(instance, options, { stamp, args, instance }))
       return ret === undefined ? instance : ret
     }
     return instance
