--- conflicted
+++ resolved
@@ -39,12 +39,7 @@
 }
 
 /**
-<<<<<<< HEAD
- *
- * @type {{[p: string]: number}}
-=======
  * DENOMINATION_MAGNITUDE
->>>>>>> bc739b45
  */
 const DENOMINATION_MAGNITUDE = {
   [AE_AMOUNT_FORMATS.AE]: 18,
