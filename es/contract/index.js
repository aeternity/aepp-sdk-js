--- conflicted
+++ resolved
@@ -68,14 +68,10 @@
  * @param {String} abu - Contract compiler name
  * @param {String} name - Function name
  * @param {String} args - Function argument's
-<<<<<<< HEAD
- * @param {String} call - Pseudo contract with `__call()` function which simply execute function with params. If you pass this param's `name` and `args` will be ignored
-=======
  * * @param {String} call - Pseudo contract with `__call()` function which simply call function with params.
  * You can use this parametr only for `abi` one of ['sophia', 'sophia-address']
  * When you are passing `call` argument `name` and `args` will be ignored
  * Yiu can find additional info here: https://github.com/aeternity/protocol/blob/master/epoch/api/contract_api_usage.md#sophia-calldata-creation
->>>>>>> 30c6bdf8
  * @return {String} - Contract encoded data
  */
 
@@ -90,14 +86,10 @@
  * @param {String} abu - Contract compiler name
  * @param {String} name - Function name
  * @param {String} args - Function argument's
-<<<<<<< HEAD
- * @param {String} call - Pseudo contract with `__call()` function which simply execute function with params. If you pass this param's `name` and `args` will be ignored
-=======
  * @param {String} call - Pseudo contract with `__call()` function which simply call function with params.
  * You can use this parametr only for `abi` one of ['sophia', 'sophia-address']
  * When you are passing `call` argument `name` and `args` will be ignored
  * You can find additional info here: https://github.com/aeternity/protocol/blob/master/epoch/api/contract_api_usage.md#sophia-calldata-creation
->>>>>>> 30c6bdf8
  * @return {Object} - Contract call result
  */
 
