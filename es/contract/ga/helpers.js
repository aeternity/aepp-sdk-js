import BigNumber from 'bignumber.js'
import { MAX_AUTH_FUN_GAS, TX_TYPE } from '../../tx/builder/schema'
import { buildTx } from '../../tx/builder'
import { hash } from '../../utils/crypto'

export const prepareGaParams = (ins) => async (authData, authFnName) => {
  if (typeof authData !== 'object') throw new Error('AuthData must be an object')
  if (authData.gas && BigNumber(authData.gas).gt(MAX_AUTH_FUN_GAS)) throw new Error(`the maximum gas value for ga authFun is ${MAX_AUTH_FUN_GAS}, got ${authData.gas}`)
  const gas = authData.gas || MAX_AUTH_FUN_GAS
  if (authData.callData) {
    if (authData.callData.split('_')[0] !== 'cb') throw new Error('Auth data must be a string with "cb" prefix.')
    return { authCallData: authData.callData, gas }
  } else {
    if (!authData.source || !authData.args) throw new Error('Auth data must contain source code and arguments.')
    return { authCallData: await ins.contractEncodeCall(authData.source, authFnName, authData.args), gas }
  }
}

export const getContractAuthFan = (ins) => async (source, fnName) => {
  const { bytecode } = await ins.contractCompile(source)
<<<<<<< HEAD
  // TODO remove cross compatibility
  // Compiler backend cross compatibility
  const { tx: { typeInfo } } = await unpackTx(bytecode, false, 'cb')
  if (!typeInfo[fnName]) {
    return { bytecode, authFun: hash(fnName) }
  }
  const { funHash: authFun } = typeInfo[fnName]
  return { bytecode, authFun }
=======
  return { bytecode, authFun: hash(fnName) }
>>>>>>> b29a1629
}

export const wrapInEmptySignedTx = (rlp) => buildTx({ encodedTx: rlp, signatures: [] }, TX_TYPE.signed)<|MERGE_RESOLUTION|>--- conflicted
+++ resolved
@@ -18,18 +18,8 @@
 
 export const getContractAuthFan = (ins) => async (source, fnName) => {
   const { bytecode } = await ins.contractCompile(source)
-<<<<<<< HEAD
-  // TODO remove cross compatibility
-  // Compiler backend cross compatibility
-  const { tx: { typeInfo } } = await unpackTx(bytecode, false, 'cb')
-  if (!typeInfo[fnName]) {
-    return { bytecode, authFun: hash(fnName) }
-  }
-  const { funHash: authFun } = typeInfo[fnName]
-  return { bytecode, authFun }
-=======
+
   return { bytecode, authFun: hash(fnName) }
->>>>>>> b29a1629
 }
 
 export const wrapInEmptySignedTx = (rlp) => buildTx({ encodedTx: rlp, signatures: [] }, TX_TYPE.signed)