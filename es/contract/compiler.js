--- conflicted
+++ resolved
@@ -104,10 +104,7 @@
 function prepareCompilerOption (options = {}) {
   return { ...this.compilerOptions, ...options, file_system: options.filesystem || {} }
 }
-<<<<<<< HEAD
-=======
 
->>>>>>> c1854bfb
 function isInit () {
   if (this.compilerVersion === null) throw Error('Compiler not defined')
   return true
