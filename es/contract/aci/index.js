--- conflicted
+++ resolved
@@ -191,13 +191,8 @@
   }
 }
 
-<<<<<<< HEAD
-const compile = ({ client, instance }) => async () => {
-  const { bytecode } = await client.contractCompile(instance.source, instance.options)
-=======
 const compile = ({ client, instance }) => async (options = {}) => {
   const { bytecode } = await client.contractCompile(instance.source, { ...instance.options, ...options })
->>>>>>> c1854bfb
   instance.compiled = bytecode
   return instance.compiled
 }
