--- conflicted
+++ resolved
@@ -38,13 +38,9 @@
     abi = 'sophia'
   }
 
-<<<<<<< HEAD
-  return (await this.api.encodeCalldata({ abi, code, 'function': name, arg })).calldata
-=======
   return (TYPE_CHECKED_ABI.includes(abi) && call)
     ? (await this.api.encodeCalldata({ abi, code, call })).calldata
     : (await this.api.encodeCalldata({ abi, code, 'function': name, arg })).calldata
->>>>>>> 0cce248f
 }
 
 async function contractEpochCall (address, abi = 'sophia-address', name, arg = '()', call) {
