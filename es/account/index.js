--- conflicted
+++ resolved
@@ -36,27 +36,16 @@
  * @category async
  * @rtype (tx: String) => tx: Promise[String], throws: Error
  * @param {String} tx - Transaction to sign
-<<<<<<< HEAD
- * @param {String} forAccount - Sign with specific account if we have Accounts and Selector stamp in composition
- * @return {String} Signed transaction
- */
-async function signTransaction (tx, { forAccount } = {}) {
-=======
  * @param {Object} opt - Options
  * @return {String} Signed transaction
  */
 async function signTransaction (tx, opt = {}) {
->>>>>>> d9318f38
   const networkId = this.getNetworkId()
   const rlpBinaryTx = Crypto.decodeBase64Check(Crypto.assertedType(tx, 'tx'))
   // Prepend `NETWORK_ID` to begin of data binary
   const txWithNetworkId = Buffer.concat([Buffer.from(networkId), rlpBinaryTx])
 
-<<<<<<< HEAD
-  const signatures = [await this.sign(txWithNetworkId, { forAccount })]
-=======
   const signatures = [await this.sign(txWithNetworkId, opt)]
->>>>>>> d9318f38
   return buildTx({ encodedTx: rlpBinaryTx, signatures }, TX_TYPE.signed).tx
 }
 
