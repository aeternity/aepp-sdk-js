--- conflicted
+++ resolved
@@ -602,11 +602,8 @@
     callContractStatic,
     getContractCall,
     getContractState,
-<<<<<<< HEAD
-    disconnect
-=======
+    disconnect,
     cleanContractCalls
->>>>>>> 5981262d
   }
 })
 
