--- conflicted
+++ resolved
@@ -31,12 +31,8 @@
   initialize,
   enqueueAction,
   send,
-<<<<<<< HEAD
-  messageId,
-  channelId
-=======
+  channelId,
   call
->>>>>>> 228f65dc
 } from './internal'
 import * as R from 'ramda'
 
