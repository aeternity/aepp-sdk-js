--- conflicted
+++ resolved
@@ -39,11 +39,7 @@
   return Object.entries(obj).reduce((result, [key, val]) => ({
     ...result,
     [snakeToPascal(key)]: val
-<<<<<<< HEAD
-  }))
-=======
   }), {})
->>>>>>> 7bbcbfbd
 }
 
 /**
