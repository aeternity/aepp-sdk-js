/*
 * ISC License (ISC)
 * Copyright (c) 2018 aeternity developers
 *
 *  Permission to use, copy, modify, and/or distribute this software for any
 *  purpose with or without fee is hereby granted, provided that the above
 *  copyright notice and this permission notice appear in all copies.
 *
 *  THE SOFTWARE IS PROVIDED "AS IS" AND THE AUTHOR DISCLAIMS ALL WARRANTIES WITH
 *  REGARD TO THIS SOFTWARE INCLUDING ALL IMPLIED WARRANTIES OF MERCHANTABILITY
 *  AND FITNESS. IN NO EVENT SHALL THE AUTHOR BE LIABLE FOR ANY SPECIAL, DIRECT,
 *  INDIRECT, OR CONSEQUENTIAL DAMAGES OR ANY DAMAGES WHATSOEVER RESULTING FROM
 *  LOSS OF USE, DATA OR PROFITS, WHETHER IN AN ACTION OF CONTRACT, NEGLIGENCE OR
 *  OTHER TORTIOUS ACTION, ARISING OUT OF OR IN CONNECTION WITH THE USE OR
 *  PERFORMANCE OF THIS SOFTWARE.
 */

import { w3cwebsocket as W3CWebSocket } from 'websocket'
import { EventEmitter } from 'events'
import * as R from 'ramda'
import { pascalToSnake } from '../utils/string'
import { awaitingConnection } from './handlers'

const options = new WeakMap()
const status = new WeakMap()
const state = new WeakMap()
const fsm = new WeakMap()
const websockets = new WeakMap()
const eventEmitters = new WeakMap()
const messageQueue = new WeakMap()
const messageQueueLocked = new WeakMap()
const actionQueue = new WeakMap()
const actionQueueLocked = new WeakMap()
const sequence = new WeakMap()
<<<<<<< HEAD
const channelId = new WeakMap()
=======
const rpcCallbacks = new WeakMap()
>>>>>>> 228f65dc

function channelURL (url, { endpoint = 'channel', ...params }) {
  const paramString = R.join('&', R.values(R.mapObjIndexed((value, key) =>
    `${pascalToSnake(key)}=${encodeURIComponent(value)}`, params)))

  return `${url}/${endpoint}?${paramString}`
}

function emit (channel, ...args) {
  eventEmitters.get(channel).emit(...args)
}

function enterState (channel, nextState) {
  if (!nextState) {
    throw new Error('State Channels FSM entered unknown state')
  }
  fsm.set(channel, nextState)
  if (nextState.handler.enter) {
    nextState.handler.enter(channel)
  }
  dequeueAction(channel)
}

function changeStatus (channel, newStatus) {
  const prevStatus = status.get(channel)
  if (newStatus !== prevStatus) {
    status.set(channel, newStatus)
    emit(channel, 'statusChanged', newStatus)
  }
}

function changeState (channel, newState) {
  state.set(channel, newState)
  emit(channel, 'stateChanged', newState)
}

function send (channel, message) {
  websockets.get(channel).send(JSON.stringify(message, undefined, 2))
}

function enqueueAction (channel, guard, action) {
  actionQueue.set(channel, [
    ...actionQueue.get(channel) || [],
    { guard, action }
  ])
  dequeueAction(channel)
}

async function dequeueAction (channel) {
  const locked = actionQueueLocked.get(channel)
  const queue = actionQueue.get(channel) || []
  if (locked || !queue.length) {
    return
  }
  const state = fsm.get(channel)
  const index = queue.findIndex(item => item.guard(channel, state))
  if (index === -1) {
    return
  }
  actionQueue.set(channel, queue.filter((_, i) => index !== i))
  actionQueueLocked.set(channel, true)
  const nextState = await Promise.resolve(queue[index].action(channel, state))
  actionQueueLocked.set(channel, false)
  enterState(channel, nextState)
}

async function handleMessage (channel, message) {
  const { handler, state } = fsm.get(channel)
  enterState(channel, await Promise.resolve(handler(channel, message, state)))
}

async function dequeueMessage (channel) {
  const queue = messageQueue.get(channel)
  if (messageQueueLocked.get(channel) || !queue.length) {
    return
  }
  const [message, ...remaining] = queue
  messageQueue.set(channel, remaining || [])
  messageQueueLocked.set(channel, true)
  await handleMessage(channel, message)
  messageQueueLocked.set(channel, false)
  dequeueMessage(channel)
}

function onMessage (channel, data) {
  const message = JSON.parse(data)
  if (message.id) {
    const callback = rpcCallbacks.get(channel).get(message.id)
    try {
      callback(message)
    } catch (error) {
      emit(channel, 'error', error)
    } finally {
      rpcCallbacks.get(channel).delete(message.id)
    }
  } else if (message.method === 'channels.message') {
    emit(channel, 'message', message.params.data.message)
  } else {
    messageQueue.set(channel, [...(messageQueue.get(channel) || []), message])
    dequeueMessage(channel)
  }
}

function call (channel, method, params) {
  return new Promise((resolve, reject) => {
    const id = sequence.set(channel, sequence.get(channel) + 1).get(channel)
    rpcCallbacks.get(channel).set(id, (message) => {
      if (message.result) return resolve(message.result)
      if (message.error) return reject(new Error(message.error.message))
    })
    send(channel, { jsonrpc: '2.0', method, id, params })
  })
}

function WebSocket (url, callbacks) {
  function fireOnce (target, key, always) {
    target[key] = (...args) => {
      always(...args)
      target[key] = callbacks[key]
      if (typeof target === 'function') {
        target(...args)
      }
    }
  }

  return new Promise((resolve, reject) => {
    const ws = new W3CWebSocket(url)
    // eslint-disable-next-line no-return-assign
    Object.entries(callbacks).forEach(([key, callback]) => ws[key] = callback)
    fireOnce(ws, 'onopen', () => resolve(ws))
    fireOnce(ws, 'onerror', (err) => reject(err))
  })
}

async function initialize (channel, channelOptions) {
  const params = R.pick([
    'initiatorId',
    'responderId',
    'pushAmount',
    'initiatorAmount',
    'responderAmount',
    'channelReserve',
    'ttl',
    'host',
    'port',
    'lockPeriod',
    'role',
    'existingChannelId',
    'offchainTx'
  ], channelOptions)

  options.set(channel, channelOptions)
  fsm.set(channel, { handler: awaitingConnection })
  eventEmitters.set(channel, new EventEmitter())
  sequence.set(channel, 0)
  rpcCallbacks.set(channel, new Map())
  websockets.set(channel, await WebSocket(channelURL(channelOptions.url, { ...params, protocol: 'json-rpc' }), {
    onopen: () => changeStatus(channel, 'connected'),
    onclose: () => changeStatus(channel, 'disconnected'),
    onmessage: ({ data }) => onMessage(channel, data)
  }))
}

export {
  initialize,
  options,
  status,
  state,
  eventEmitters,
  emit,
  changeStatus,
  changeState,
  send,
  enqueueAction,
<<<<<<< HEAD
  messageId,
  channelId
=======
  call
>>>>>>> 228f65dc
}<|MERGE_RESOLUTION|>--- conflicted
+++ resolved
@@ -32,11 +32,8 @@
 const actionQueue = new WeakMap()
 const actionQueueLocked = new WeakMap()
 const sequence = new WeakMap()
-<<<<<<< HEAD
 const channelId = new WeakMap()
-=======
 const rpcCallbacks = new WeakMap()
->>>>>>> 228f65dc
 
 function channelURL (url, { endpoint = 'channel', ...params }) {
   const paramString = R.join('&', R.values(R.mapObjIndexed((value, key) =>
@@ -211,10 +208,6 @@
   changeState,
   send,
   enqueueAction,
-<<<<<<< HEAD
-  messageId,
-  channelId
-=======
+  channelId,
   call
->>>>>>> 228f65dc
 }