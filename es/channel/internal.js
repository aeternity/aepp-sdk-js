--- conflicted
+++ resolved
@@ -177,12 +177,8 @@
   fsm.set(channel, { handler: awaitingConnection })
   eventEmitters.set(channel, new EventEmitter())
   sequence.set(channel, 0)
-<<<<<<< HEAD
+  rpcCallbacks.set(channel, new Map())
   websockets.set(channel, await WebSocket(wsUrl, {
-=======
-  rpcCallbacks.set(channel, new Map())
-  websockets.set(channel, await WebSocket(channelURL(channelOptions.url, { ...params, protocol: 'json-rpc' }), {
->>>>>>> e47836ed
     onopen: () => changeStatus(channel, 'connected'),
     onclose: () => changeStatus(channel, 'disconnected'),
     onmessage: ({ data }) => onMessage(channel, data)
