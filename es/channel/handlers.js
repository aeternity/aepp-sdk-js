--- conflicted
+++ resolved
@@ -83,10 +83,7 @@
 export async function awaitingReconnection (channel, message, state) {
   if (message.method === 'channels.info') {
     if (message.params.data.event === 'fsm_up') {
-<<<<<<< HEAD
-=======
       fsmId.set(channel, message.params.data.fsm_id)
->>>>>>> 178b6627
       changeState(channel, (await call(channel, 'channels.get.offchain_state', {})).signed_tx)
       return { handler: channelOpen }
     }
@@ -184,10 +181,6 @@
         case 'deposit_locked':
         case 'peer_disconnected':
         case 'channel_reestablished':
-<<<<<<< HEAD
-        case 'fsm_up':
-=======
->>>>>>> 178b6627
         case 'open':
           // TODO: Better handling of peer_disconnected event.
           //
