--- conflicted
+++ resolved
@@ -16,7 +16,6 @@
  */
 
 import { generateKeyPair, encodeContractAddress } from '../utils/crypto'
-import { snakeToPascal } from '../utils/string'
 import {
   options,
   changeStatus,
@@ -24,14 +23,7 @@
   send,
   emit
 } from './internal'
-<<<<<<< HEAD
-<<<<<<< HEAD
 import { unpackTx } from '../tx/builder'
-import * as R from 'ramda'
-=======
->>>>>>> Improve channel rpc usage (#275)
-=======
->>>>>>> 3cc3c2f1
 
 export function awaitingConnection (channel, message, state) {
   if (message.method === 'channels.info') {
@@ -367,21 +359,6 @@
   }
 }
 
-export function awaitingContractCall (channel, message, state) {
-  if (message.id === state.messageId) {
-    state.resolve(
-      R.fromPairs(
-        R.map(([key, value]) => ([snakeToPascal(key), value]), R.toPairs(message.result))
-      )
-    )
-    return { handler: channelOpen }
-  }
-  if (message.method === 'channels.error') {
-    state.reject(new Error(message.data.message))
-    return { handler: channelOpen }
-  }
-}
-
 export function channelClosed (channel, message, state) {
   return { handler: channelClosed }
 }