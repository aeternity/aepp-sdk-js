--- conflicted
+++ resolved
@@ -98,10 +98,6 @@
 })
 
 // Array with compatible epoch node versions
-<<<<<<< HEAD
-export const COMPATIBILITY = ['0.2.0']
-=======
 export const COMPATIBILITY = ['0.25.0']
->>>>>>> 30c6bdf8
 
 export default Epoch