--- conflicted
+++ resolved
@@ -31,32 +31,6 @@
 import { commitmentHash, isNameValid, getMinimumNameFee, classify } from '../tx/builder/helpers'
 import Ae from './'
 import { CLIENT_TTL, NAME_FEE, NAME_TTL } from '../tx/builder/schema'
-<<<<<<< HEAD
-
-/**
- * Transfer a domain to another account
- * @instance
- * @function
- * @alias module:@aeternity/aepp-sdk/es/ae/aens
- * @category async
- * @param {String} nameId
- * @param {String} account
- * @param {Object} [options={}]
- * @return {Promise<Object>}
- */
-async function transfer (nameId, account, options = {}) {
-  const opt = R.merge(this.Ae.defaults, options)
-
-  const nameTransferTx = await this.nameTransferTx(R.merge(opt, {
-    nameId,
-    accountId: await this.address(opt),
-    recipientId: account
-  }))
-
-  return this.send(nameTransferTx, opt)
-}
-=======
->>>>>>> 697a0970
 
 /**
  * Revoke a domain
@@ -234,10 +208,6 @@
     salt: _salt,
     commitmentId: hash
   })
-}
-
-async function bid (name, nameFee = NAME_FEE, options = {}) {
-  return this.aensClaim(name, 0, { ...options, nameFee, vsn: 2 })
 }
 
 /**
