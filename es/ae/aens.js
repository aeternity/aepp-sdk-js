--- conflicted
+++ resolved
@@ -28,11 +28,7 @@
 
 import * as R from 'ramda'
 import { encodeBase58Check, salt } from '../utils/crypto'
-<<<<<<< HEAD
-import { commitmentHash, prelimaCommitmentHash, isNameValid } from '../tx/builder/helpers'
-=======
 import { commitmentHash, isNameValid, getMinimumNameFee, classify } from '../tx/builder/helpers'
->>>>>>> c1854bfb
 import Ae from './'
 import { CLIENT_TTL, NAME_FEE, NAME_TTL } from '../tx/builder/schema'
 
@@ -170,12 +166,8 @@
   }))
 
   const result = await this.send(claimTx, opt)
-<<<<<<< HEAD
-  if (opt.vsn === 1) {
-=======
   if (opt.vsn === 1 || name.split('.')[0].length > 12) {
     delete opt.vsn
->>>>>>> c1854bfb
     const nameInter = this.Chain.defaults.waitMined ? await this.aensQuery(name, opt) : {}
     return Object.assign(result, nameInter)
   }
@@ -192,22 +184,11 @@
  * @return {Promise<Object>}
  */
 async function preclaim (name, options = {}) {
-  // TODO remove cross compatibility
-  const { version } = this.getNodeInfo()
-  const [majorVersion] = version.split('.')
-  const vsn = +majorVersion === 5 && version !== '5.0.0-rc.1' ? 2 : 1
-
   isNameValid(name)
   const opt = R.merge(this.Ae.defaults, options)
   const _salt = salt()
   const height = await this.height()
-<<<<<<< HEAD
-  const hash = vsn === 1
-    ? await prelimaCommitmentHash(name, _salt)
-    : await commitmentHash(name, _salt)
-=======
   const hash = commitmentHash(name, _salt)
->>>>>>> c1854bfb
 
   const preclaimTx = await this.namePreclaimTx(R.merge(opt, {
     accountId: await this.address(opt),
@@ -219,7 +200,7 @@
   return Object.freeze({
     ...result,
     height,
-    claim: options => this.aensClaim(name, _salt, { ...options, onAccount: opt.onAccount, vsn }),
+    claim: options => this.aensClaim(name, _salt, { ...options, onAccount: opt.onAccount }),
     salt: _salt,
     commitmentId: hash
   })
