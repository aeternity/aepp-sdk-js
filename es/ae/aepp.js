--- conflicted
+++ resolved
@@ -25,17 +25,13 @@
 import Ae from './'
 import Aens from './aens'
 import Rpc from '../rpc/client'
-<<<<<<< HEAD
-import Contract from './contract'
+import { ContractAPI } from './contract'
 import AeppRpc from '../utils/aepp-wallet-communication/rpc/aepp-rpc'
 import Chain from '../chain/node'
 import Tx from '../tx/tx'
-=======
-import { ContractAPI } from './contract'
 import Oracle from './oracle'
 // Todo Enable GA
 // import GeneralizeAccount from '../contract/ga'
->>>>>>> 15147af1
 
 /**
  * Aepp Stamp
@@ -49,11 +45,7 @@
  * @param {Object} [options={}] - Initializer object
  * @return {Object} Aepp instance
  */
-<<<<<<< HEAD
-export const Aepp = Ae.compose(Contract, Aens, Rpc)
-export const RpcAepp = Ae.compose(Chain, Tx, Contract, Aens, AeppRpc)
-=======
 const Aepp = Ae.compose(ContractAPI, Aens, Oracle, Rpc)
->>>>>>> 15147af1
+export const RpcAepp = Ae.compose(Chain, Tx, ContractAPI, Aens, AeppRpc)
 
 export default Aepp