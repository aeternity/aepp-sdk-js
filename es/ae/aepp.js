/*
 * ISC License (ISC)
 * Copyright (c) 2018 aeternity developers
 *
 *  Permission to use, copy, modify, and/or distribute this software for any
 *  purpose with or without fee is hereby granted, provided that the above
 *  copyright notice and this permission notice appear in all copies.
 *
 *  THE SOFTWARE IS PROVIDED "AS IS" AND THE AUTHOR DISCLAIMS ALL WARRANTIES WITH
 *  REGARD TO THIS SOFTWARE INCLUDING ALL IMPLIED WARRANTIES OF MERCHANTABILITY
 *  AND FITNESS. IN NO EVENT SHALL THE AUTHOR BE LIABLE FOR ANY SPECIAL, DIRECT,
 *  INDIRECT, OR CONSEQUENTIAL DAMAGES OR ANY DAMAGES WHATSOEVER RESULTING FROM
 *  LOSS OF USE, DATA OR PROFITS, WHETHER IN AN ACTION OF CONTRACT, NEGLIGENCE OR
 *  OTHER TORTIOUS ACTION, ARISING OUT OF OR IN CONNECTION WITH THE USE OR
 *  PERFORMANCE OF THIS SOFTWARE.
 */

/**
 * Aepp module
 * @module @aeternity/aepp-sdk/es/ae/aepp
 * @export Aepp
 * @example import Ae from '@aeternity/aepp-sdk/es/ae/aepp'
 */

import Ae from './'
import Aens from './aens'
import Rpc from '../rpc/client'
import { ContractAPI, ContractWithCompiler as Contract } from './contract'
import AeppRpc from '../utils/aepp-wallet-communication/rpc/aepp-rpc'
import Chain from '../chain/node'
import Tx from '../tx/tx'
import Oracle from './oracle'
import GeneralizeAccount from '../contract/ga'

/**
 * Aepp Stamp
 *
 * Aepp provides Ae base functionality with Contract and Aens.
 * This stamp can be used only with Wallet, all Aepp method's going through RPC to Wallet.
 * {@link module:@aeternity/aepp-sdk/es/ae--Ae} clients.
 * @function
 * @alias module:@aeternity/aepp-sdk/es/ae/aepp
 * @rtype Stamp
 * @param {Object} [options={}] - Initializer object
 * @return {Object} Aepp instance
 */
<<<<<<< HEAD
export const Aepp = Ae.compose(ContractAPI, Aens, Oracle, Rpc)
export const RpcAepp = Ae.compose(Chain, Tx, Contract, Aens, AeppRpc)
=======
const Aepp = Ae.compose(ContractAPI, Aens, Oracle, GeneralizeAccount, Rpc)
>>>>>>> e7b0c338

export default Aepp<|MERGE_RESOLUTION|>--- conflicted
+++ resolved
@@ -44,11 +44,6 @@
  * @param {Object} [options={}] - Initializer object
  * @return {Object} Aepp instance
  */
-<<<<<<< HEAD
-export const Aepp = Ae.compose(ContractAPI, Aens, Oracle, Rpc)
+const Aepp = Ae.compose(ContractAPI, Aens, Oracle, GeneralizeAccount, Rpc)
 export const RpcAepp = Ae.compose(Chain, Tx, Contract, Aens, AeppRpc)
-=======
-const Aepp = Ae.compose(ContractAPI, Aens, Oracle, GeneralizeAccount, Rpc)
->>>>>>> e7b0c338
-
 export default Aepp