/*
 * ISC License (ISC)
 * Copyright (c) 2018 aeternity developers
 *
 *  Permission to use, copy, modify, and/or distribute this software for any
 *  purpose with or without fee is hereby granted, provided that the above
 *  copyright notice and this permission notice appear in all copies.
 *
 *  THE SOFTWARE IS PROVIDED "AS IS" AND THE AUTHOR DISCLAIMS ALL WARRANTIES WITH
 *  REGARD TO THIS SOFTWARE INCLUDING ALL IMPLIED WARRANTIES OF MERCHANTABILITY
 *  AND FITNESS. IN NO EVENT SHALL THE AUTHOR BE LIABLE FOR ANY SPECIAL, DIRECT,
 *  INDIRECT, OR CONSEQUENTIAL DAMAGES OR ANY DAMAGES WHATSOEVER RESULTING FROM
 *  LOSS OF USE, DATA OR PROFITS, WHETHER IN AN ACTION OF CONTRACT, NEGLIGENCE OR
 *  OTHER TORTIOUS ACTION, ARISING OUT OF OR IN CONNECTION WITH THE USE OR
 *  PERFORMANCE OF THIS SOFTWARE.
 */

/**
 * Contract module - routines to interact with the æternity contract
 *
 * High level documentation of the contracts are available at
 * https://github.com/aeternity/protocol/tree/master/contracts and
 *
 * @module @aeternity/aepp-sdk/es/ae/contract
 * @export Contract
 * @example import Contract from '@aeternity/aepp-sdk/es/ae/contract' (Using tree-shaking)
 * @example import { Contract } from '@aeternity/aepp-sdk' (Using bundle)
 */

import Ae from './'
import * as R from 'ramda'
import { isBase64 } from '../utils/crypto'
import ContractCompilerAPI from '../contract/compiler'
import ContractBase from '../contract'
import ContractACI from '../contract/aci'
import BigNumber from 'bignumber.js'
import NodePool from '../node-pool'

/**
 * Handle contract call error
 * @function
 * @alias module:@aeternity/aepp-sdk/es/ae/contract
 * @category async
 * @param {Object} result call result object
 * @throws Error Decoded error
 * @return {Promise<void>}
 */
async function handleCallError (result) {
  const error = Buffer.from(result.returnValue).toString()
  if (isBase64(error.slice(3))) {
    const decodedError = Buffer.from(error.slice(3), 'base64').toString()
    throw Object.assign(Error(`Invocation failed: ${error}. Decoded: ${decodedError}`), R.merge(result, { error, decodedError }))
  }

  const decodedError = await this.contractDecodeDataAPI('string', error)
  throw Object.assign(Error(`Invocation failed: ${error}. Decoded: ${decodedError}`), R.merge(result, { error, decodedError }))
}
/**
 * Encode call data for contract call
 * @function
 * @alias module:@aeternity/aepp-sdk/es/ae/contract
 * @category async
 * @param {String} source Contract source code
 * @param {String} name Name of function to call
 * @param {Array} args Argument's for call
 * @param {Object} [options={}]  Options
 * @param {Object} [options.filesystem={}] Contract external namespaces map
 * @param {Object} [options.backend='fate'] Compiler backend
 * @return {Promise<String>}
 */
async function contractEncodeCall (source, name, args, options) {
  return this.contractEncodeCallDataAPI(source, name, args, options)
}

/**
 * Decode contract call result data
 * @function
 * @alias module:@aeternity/aepp-sdk/es/ae/contract
 * @category async
 * @param {String} source - source code
 * @param {String } fn - function name
 * @param {String} callValue - result call data
 * @param {String} callResult - result status
 * @param {Object} [options={}]  Options
 * @param {Object} [options.filesystem={}] Contract external namespaces map
 * @return {Promise<String>} Result object
 * @example
 * const decodedData = await client.contractDecodeData(SourceCode ,'functionName', 'cb_asdasdasd...', 'ok|revert')lt
 */
async function contractDecodeData (source, fn, callValue, callResult, options) {
  return this.contractDecodeCallResultAPI(source, fn, callValue, callResult, options)
}

/**
 * Static contract call(using dry-run)
 * @function
 * @alias module:@aeternity/aepp-sdk/es/ae/contract
 * @category async
 * @param {String} source Contract source code
 * @param {String} address Contract address
 * @param {String} name Name of function to call
 * @param {Array} args  Argument's for call function
 * @param {Object} [options={}]  Options
 * @param {String} [options.top] Block hash on which you want to call contract
 * @param bytecode
 * @param {String} options [options.options]  Transaction options (fee, ttl, gas, amount, deposit)
 * @param {Object} filesystem [options.options.filesystem] Contract external namespaces map
 * @return {Promise<Object>} Result object
 * @example
 * const callResult = await client.contractCallStatic(source, address, fnName, args = [], { top, options = {} })
 * {
 *   result: TX_DATA,
 *   decode: (type) => Decode call result
 * }
 */
async function contractCallStatic (source, address, name, args = [], { top, options = {}, bytecode } = {}) {
  const opt = R.merge(this.Ae.defaults, options)
  const callerId = opt.onAccount
    ? await this.address(opt)
    : await this.address().catch(e => opt.dryRunAccount.pub)

  // Prepare call-data
  const callData = await this.contractEncodeCall(source, name, args, opt)

  // Get block hash by height
  if (top && !isNaN(top)) {
    top = (await this.getKeyBlock(top)).hash
  }
  // Prepare nonce
  const nonce = top ? (await this.getAccount(callerId, { hash: top })).nonce + 1 : undefined
  if (name === 'init') {
    // Prepare deploy transaction
    const { tx } = await this.contractCreateTx(R.merge(opt, {
      callData,
      code: bytecode,
      ownerId: callerId,
      nonce
    }))
    return this.dryRunContractTx(tx, callerId, source, name, { ...opt, top })
  } else {
    // Prepare `call` transaction
    const tx = await this.contractCallTx(R.merge(opt, {
      callerId,
      contractId: address,
      callData,
      nonce
    }))
    return this.dryRunContractTx(tx, callerId, source, name, { ...opt, top })
  }
}

async function dryRunContractTx (tx, callerId, source, name, opt = {}) {
  const { top } = opt
  // Dry-run
  const dryRunAmount = BigNumber(opt.dryRunAccount.amount).gt(BigNumber(opt.amount || 0)) ? opt.dryRunAccount.amount : opt.amount
  const dryRunAccount = {
    amount: dryRunAmount,
    pubKey: callerId
  }
  const [{ result: status, callObj, reason }] = (await this.txDryRun([tx], [dryRunAccount], top)).results

  // check response
  if (status !== 'ok') throw new Error('Dry run error, ' + reason)
  const { returnType, returnValue } = callObj
  if (returnType !== 'ok') {
    await this.handleCallError(callObj)
  }
  return {
    result: callObj,
    decode: () => this.contractDecodeData(source, name, returnValue, returnType, opt)
  }
}

/**
 * Call contract function
 * @function
 * @alias module:@aeternity/aepp-sdk/es/ae/contract
 * @category async
 * @param {String} source Contract source code
 * @param {String} address Contract address
 * @param {String} name Name of function to call
 * @param {Array} args Argument's for call function
 * @param {Object} [options={}] Transaction options (fee, ttl, gas, amount, deposit)
 * @param {Object} [options.filesystem={}] Contract external namespaces map* @return {Promise<Object>} Result object
 * @example
 * const callResult = await client.contractCall(source, address, fnName, args = [], options)
 * {
 *   hash: TX_HASH,
 *   result: TX_DATA,
 *   decode: (type) => Decode call result
 * }
 */
async function contractCall (source, address, name, args = [], options = {}) {
  const opt = R.merge(this.Ae.defaults, options)

  const tx = await this.contractCallTx(R.merge(opt, {
    callerId: await this.address(opt),
    contractId: address,
    callData: await this.contractEncodeCall(source, name, args, opt)
  }))

  const { hash, rawTx } = await this.send(tx, opt)
  const result = await this.getTxInfo(hash)

  if (result.returnType === 'ok') {
    return {
      hash,
      rawTx,
      result,
      decode: () => this.contractDecodeData(source, name, result.returnValue, result.returnType, opt)
    }
  } else {
    await this.handleCallError(result)
  }
}

/**
 * Deploy contract to the node
 * @function
 * @alias module:@aeternity/aepp-sdk/es/ae/contract
 * @category async
 * @param {String} code Compiled contract
 * @param {String} source Contract source code
 * @param {Array} initState Arguments of contract constructor(init) function
 * @param {Object} [options={}] Transaction options (fee, ttl, gas, amount, deposit)
 * @param {Object} [options.filesystem={}] Contract external namespaces map* @return {Promise<Object>} Result object
 * @return {Promise<Object>} Result object
 * @example
 * const deployed = await client.contractDeploy(bytecode, source, init = [], options)
 * {
 *   owner: OWNER_PUB_KEY,
 *   transaction: TX_HASH,
 *   address: CONTRACT_ADDRESS,
 *   createdAt: Date,
 *   result: DEPLOY_TX_DATA,
 *   call: (fnName, args = [], options) => Call contract function,
 *   callStatic: (fnName, args = [], options) => Static all contract function
 * }
 */
async function contractDeploy (code, source, initState = [], options = {}) {
  const opt = R.merge(this.Ae.defaults, options)
  const callData = await this.contractEncodeCall(source, 'init', initState, opt)
  const ownerId = await this.address(opt)

  const { tx, contractId } = await this.contractCreateTx(R.merge(opt, {
    callData,
    code,
    ownerId
  }))

  const { hash, rawTx } = await this.send(tx, opt)
  const result = await this.getTxInfo(hash)

  if (result.returnType === 'ok') {
    return Object.freeze({
      result,
      owner: ownerId,
      transaction: hash,
      rawTx,
      address: contractId,
      call: async (name, args = [], options = {}) => this.contractCall(source, contractId, name, args, R.merge(opt, options)),
      callStatic: async (name, args = [], options = {}) => this.contractCallStatic(source, contractId, name, args, { ...options, options: { onAccount: opt.onAccount, ...R.merge(opt, options.options) } }),
      createdAt: new Date()
    })
  } else {
    await this.handleCallError(result)
  }
}

/**
 * Compile contract source code
 * @function
 * @alias module:@aeternity/aepp-sdk/es/ae/contract
 * @category async
 * @param {String} source Contract sourece code
 * @param {Object} [options={}] Transaction options (fee, ttl, gas, amount, deposit)
 * @param {Object} [options.filesystem={}] Contract external namespaces map* @return {Promise<Object>} Result object
 * @param {Object} [options.backend='aevm'] Contract backend version (aevm|fate)
 * @return {Promise<Object>} Result object
 * @example
 * const compiled = await client.contractCompile(SOURCE_CODE)
 * {
 *   bytecode: CONTRACT_BYTE_CODE,
 *   deploy: (init = [], options = {}) => Deploy Contract,
 *   encodeCall: (fnName, args = []) => Prepare callData
 * }
 */
async function contractCompile (source, options = {}) {
  const opt = R.merge(this.Ae.defaults, options)
<<<<<<< HEAD
  const bytecode = await this.compileContractAPI(source, opt)
=======
  const bytecode = await this.compileContractAPI(source, options)
>>>>>>> c1854bfb
  return Object.freeze(Object.assign({
    encodeCall: async (name, args) => this.contractEncodeCall(source, name, args, R.merge(opt, options)),
    deploy: async (init, options = {}) => this.contractDeploy(bytecode, source, init, R.merge(opt, options)),
    deployStatic: async (init, options = {}) => this.contractCallStatic(source, null, 'init', init, { bytecode, top: options.top, options: R.merge(opt, options) })
  }, { bytecode }))
}

/**
 * Contract Stamp
 *
 * Provide contract implementation
 * {@link module:@aeternity/aepp-sdk/es/ae--Ae} clients.
 * @function
 * @alias module:@aeternity/aepp-sdk/es/ae/contract
 * @rtype Stamp
 * @param {Object} [options={}] - Initializer object
 * @return {Object} Contract instance
 * @example
 * import Transaction from '@aeternity/aepp-sdk/es/tx/tx
 * import MemoryAccount from '@aeternity/aepp-sdk/es/account/memory
 * import ChainNode from '@aeternity/aepp-sdk/es/chain/node
 * import ContractCompilerAPI from '@aeternity/aepp-sdk/es/contract/compiler
 * // or using bundle
 * import {
 *   Transaction,
 *   MemoryAccount,
 *   ChainNode,
 *   ContractCompilerAPI
 * } from '@aeternity/aepp-sdk
 *
 * const ContractWithAE = await Contract
 *    .compose(Transaction, MemoryAccount, ChainNode) // AE implementation
 *    .compose(ContractCompilerAPI) // ContractBase implementation
 * const client = await ContractWithAe({ url, internalUrl, compilerUrl, keypair, ... })
 *
 */
export const ContractAPI = Ae.compose(ContractBase, ContractACI, {
  methods: {
    contractCompile,
    contractCallStatic,
    contractDeploy,
    contractCall,
    contractEncodeCall,
    contractDecodeData,
    dryRunContractTx,
    handleCallError
  },
  deepProps: {
    Ae: {
      defaults: {
        deposit: 0,
        gasPrice: 1000000000, // min gasPrice 1e9
        amount: 0,
        gas: 1600000 - 21000,
        options: '',
        dryRunAccount: { pub: 'ak_11111111111111111111111111111111273Yts', amount: '100000000000000000000000000000000000' }
      }
    }
  }
})

export const Contract = ContractAPI.compose(NodePool)
export const ContractWithCompiler = Contract.compose(ContractCompilerAPI)
export default ContractWithCompiler<|MERGE_RESOLUTION|>--- conflicted
+++ resolved
@@ -287,11 +287,7 @@
  */
 async function contractCompile (source, options = {}) {
   const opt = R.merge(this.Ae.defaults, options)
-<<<<<<< HEAD
-  const bytecode = await this.compileContractAPI(source, opt)
-=======
   const bytecode = await this.compileContractAPI(source, options)
->>>>>>> c1854bfb
   return Object.freeze(Object.assign({
     encodeCall: async (name, args) => this.contractEncodeCall(source, name, args, R.merge(opt, options)),
     deploy: async (init, options = {}) => this.contractDeploy(bytecode, source, init, R.merge(opt, options)),
