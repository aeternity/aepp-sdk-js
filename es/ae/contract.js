--- conflicted
+++ resolved
@@ -115,13 +115,8 @@
  * @param {Object} [options={}]  Options
  * @param {String} [options.top] Block hash on which you want to call contract
  * @param {String} [options.bytecode] Block hash on which you want to call contract
-<<<<<<< HEAD
- * @param {Object} options [options.options]  Transaction options (fee, ttl, gas, amount, deposit)
- * @param {Object} filesystem [options.options.filesystem] Contract external namespaces map
-=======
  * @param {Object} [options.options]  Transaction options (fee, ttl, gas, amount, deposit)
  * @param {Object} [options.options.filesystem] Contract external namespaces map
->>>>>>> 2edf518b
  * @return {Promise<Object>} Result object
  * @example
  * const callResult = await client.contractCallStatic(source, address, fnName, args = [], { top, options = {} })
