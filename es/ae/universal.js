--- conflicted
+++ resolved
@@ -30,10 +30,7 @@
 import Oracle from './oracle'
 import Selector from '../account/selector'
 import Accounts from '../accounts'
-<<<<<<< HEAD
-=======
 import Contract from './contract'
->>>>>>> d9318f38
 
 /**
  * Universal Stamp
