/*
 * ISC License (ISC)
 * Copyright (c) 2018 aeternity developers
 *
 *  Permission to use, copy, modify, and/or distribute this software for any
 *  purpose with or without fee is hereby granted, provided that the above
 *  copyright notice and this permission notice appear in all copies.
 *
 *  THE SOFTWARE IS PROVIDED "AS IS" AND THE AUTHOR DISCLAIMS ALL WARRANTIES WITH
 *  REGARD TO THIS SOFTWARE INCLUDING ALL IMPLIED WARRANTIES OF MERCHANTABILITY
 *  AND FITNESS. IN NO EVENT SHALL THE AUTHOR BE LIABLE FOR ANY SPECIAL, DIRECT,
 *  INDIRECT, OR CONSEQUENTIAL DAMAGES OR ANY DAMAGES WHATSOEVER RESULTING FROM
 *  LOSS OF USE, DATA OR PROFITS, WHETHER IN AN ACTION OF CONTRACT, NEGLIGENCE OR
 *  OTHER TORTIOUS ACTION, ARISING OUT OF OR IN CONNECTION WITH THE USE OR
 *  PERFORMANCE OF THIS SOFTWARE.
 */

/**
 * Universal module
 * @module @aeternity/aepp-sdk/es/ae/universal
 * @export Universal
 * @example import Ae from '@aeternity/aepp-sdk/es/ae/universal'
 */

import Ae from './'
import Chain from '../chain/node'
import Aens from './aens'
import Transaction from '../tx/tx'
import Oracle from './oracle'
<<<<<<< HEAD
import GeneralizeAccount from '../contract/ga'
import Selector from '../account/selector'
=======
>>>>>>> 14eaa3da
import Accounts from '../accounts'
import Contract from './contract'

/**
 * Universal Stamp
 *
 * Universal provides Ae base functionality with Contract and Aens
 * {@link module:@aeternity/aepp-sdk/es/ae--Ae} clients.
 * @function
 * @alias module:@aeternity/aepp-sdk/es/ae/universal
 * @rtype Stamp
 * @param {Object} [options={}] - Initializer object
 * @return {Object} Universal instance
 */
<<<<<<< HEAD
const Universal = Ae.compose(Account, Chain, Transaction, Aens, Contract, Oracle, GeneralizeAccount, {
export const Universal = Ae.compose(Account, Chain, Transaction, Aens, Contract, Oracle, GeneralizeAccount, {
  init () {},
  props: { process: {} }
})

export const UniversalWithAccounts = Ae.compose(Accounts, Chain, Transaction, Aens, Contract, Oracle, Selector, GeneralizeAccount, {
=======
export const Universal = Ae.compose(Accounts, Chain, Transaction, Aens, Contract, Oracle, {
>>>>>>> 14eaa3da
  init () {},
  props: { process: {} }
})

export default Universal<|MERGE_RESOLUTION|>--- conflicted
+++ resolved
@@ -23,15 +23,13 @@
  */
 
 import Ae from './'
+import Account from '../account/memory'
 import Chain from '../chain/node'
 import Aens from './aens'
 import Transaction from '../tx/tx'
 import Oracle from './oracle'
-<<<<<<< HEAD
 import GeneralizeAccount from '../contract/ga'
 import Selector from '../account/selector'
-=======
->>>>>>> 14eaa3da
 import Accounts from '../accounts'
 import Contract from './contract'
 
@@ -46,17 +44,7 @@
  * @param {Object} [options={}] - Initializer object
  * @return {Object} Universal instance
  */
-<<<<<<< HEAD
-const Universal = Ae.compose(Account, Chain, Transaction, Aens, Contract, Oracle, GeneralizeAccount, {
-export const Universal = Ae.compose(Account, Chain, Transaction, Aens, Contract, Oracle, GeneralizeAccount, {
-  init () {},
-  props: { process: {} }
-})
-
-export const UniversalWithAccounts = Ae.compose(Accounts, Chain, Transaction, Aens, Contract, Oracle, Selector, GeneralizeAccount, {
-=======
-export const Universal = Ae.compose(Accounts, Chain, Transaction, Aens, Contract, Oracle, {
->>>>>>> 14eaa3da
+export const Universal = Ae.compose(Accounts, Chain, Transaction, Aens, Contract, Oracle, GeneralizeAccount, {
   init () {},
   props: { process: {} }
 })
