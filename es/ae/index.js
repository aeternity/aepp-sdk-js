--- conflicted
+++ resolved
@@ -49,13 +49,8 @@
  * @instance
  * @category async
  * @rtype (amount: Number, recipientId: String, options?: Object) => Promise[String]
-<<<<<<< HEAD
- * @param {Number} amount - Amount of tokens to send
- * @param {String} recipientId - An address of tokens receiver
-=======
  * @param {Number} amount - Amount to spend
  * @param {String} recipientId - Address of recipient account
->>>>>>> 7fabb840
  * @param {Object} options - Options
  * @return {String|String} Transaction or transaction hash
  */
