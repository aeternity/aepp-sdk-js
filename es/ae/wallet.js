/*
 * ISC License (ISC)
 * Copyright (c) 2018 aeternity developers
 *
 *  Permission to use, copy, modify, and/or distribute this software for any
 *  purpose with or without fee is hereby granted, provided that the above
 *  copyright notice and this permission notice appear in all copies.
 *
 *  THE SOFTWARE IS PROVIDED "AS IS" AND THE AUTHOR DISCLAIMS ALL WARRANTIES WITH
 *  REGARD TO THIS SOFTWARE INCLUDING ALL IMPLIED WARRANTIES OF MERCHANTABILITY
 *  AND FITNESS. IN NO EVENT SHALL THE AUTHOR BE LIABLE FOR ANY SPECIAL, DIRECT,
 *  INDIRECT, OR CONSEQUENTIAL DAMAGES OR ANY DAMAGES WHATSOEVER RESULTING FROM
 *  LOSS OF USE, DATA OR PROFITS, WHETHER IN AN ACTION OF CONTRACT, NEGLIGENCE OR
 *  OTHER TORTIOUS ACTION, ARISING OUT OF OR IN CONNECTION WITH THE USE OR
 *  PERFORMANCE OF THIS SOFTWARE.
 */

/**
 * Wallet module
 * @module @aeternity/aepp-sdk/es/ae/wallet
 * @export Wallet
 * @example import Wallet from '@aeternity/aepp-sdk/es/ae/wallet'
 */

import * as R from 'ramda'

import Ae from './'
import Account from '../account'
import ContractBase from '../contract'
import Accounts from '../accounts'
import Chain from '../chain/node'
import Rpc from '../rpc/server'
<<<<<<< HEAD
import Selector from '../account/selector'
=======
import * as R from 'ramda'
>>>>>>> 040c0408
import Tx from '../tx/tx'
import Contract from './contract'
import { WalletRpc } from '../utils/aepp-wallet-communication/rpc/wallet-rpc'

const contains = R.flip(R.contains)
const isTxMethod = contains(Tx.compose.deepConfiguration.Ae.methods)
const isChainMethod = contains(Chain.compose.deepConfiguration.Ae.methods)
const isAccountMethod = contains(Account.compose.deepConfiguration.Ae.methods)
const isContractMethod = contains(ContractBase.compose.deepConfiguration.Contract.methods)
const handlers = [
  { pred: isTxMethod, handler: 'onTx', error: 'Creating transaction [{}] rejected' },
  { pred: isChainMethod, handler: 'onChain', error: 'Chain operation [{}] rejected' },
  { pred: isAccountMethod, handler: 'onAccount', error: 'Account operation [{}] rejected' },
  { pred: isContractMethod, handler: 'onContract', error: 'Contract operation [{}] rejected' }
]

/**
 * Confirm client connection attempt and associate new session with currently
 * selected account preset
 * @instance
 * @category async
 * @return {Promise<String>} Session ID
 */
async function hello () {
  const id = await Rpc.compose.deepProperties.rpcMethods.hello.call(this)
  this.rpcSessions[id].address = await this.address()
  return Promise.resolve(id)
}

async function rpc (method, params, session) {
  const { handler, error } = R.find(({ pred }) => pred(method), handlers)

  if (handler === undefined) {
    return Promise.reject(Error(`Unknown method ${method}`))
  } else if (await this[handler](method, params, session)) {
    return this[method].apply(this, params)
  } else {
    return Promise.reject(Error(error.replace(/{}/, method)))
  }
}

function onTx () {
  console.log('Implement onTx!')
  return Promise.resolve(false)
}

function onChain () {
  console.log('Implement onChain!')
  return Promise.resolve(false)
}

function onAccount () {
  console.log('Implement onAccount!')
  return Promise.resolve(false)
}

function onContract () {
  console.log('Implement onContract!')
  return Promise.resolve(false)
}

async function rpcSign ({ params, session }) {
  if (await this.onAccount('sign', params, session)) {
    return this.signWith(session.address, params[0])
  } else {
    return Promise.reject(Error('Signing rejected'))
  }
}

async function rpcAddress ({ params, session }) {
  if (await this.onAccount('address', params, session)) {
    return Promise.resolve(session.address)
  } else {
    return Promise.reject(Error('Address rejected'))
  }
}

/**
 * Wallet Stamp
 * @function
 * @alias module:@aeternity/aepp-sdk/es/ae/wallet
 * @rtype Stamp
 * @param {Object} [options={}] - Initializer object
 * @param {String} options.url - Node instance to connect to
 * @param {Account[]} [options.accounts] - Accounts to initialize with
 * @param {String} [options.account] - Public key of account to preselect
 * @param {Function} [options.onTx] - Tx method protector function
 * @param {Function} [options.onChain] - Chain method protector function
 * @param {Function} [options.onAccount] - Account method protector function
 * @param {Function} [options.onContract] - Contract method protector function
 * @return {Object} Wallet instance
 * @example Wallet({
  url: 'https://sdk-testnet.aepps.com/',
  accounts: [MemoryAccount({keypair})],
  address: keypair.publicKey,
  onTx: confirm,
  onChain: confirm,
  onAccount: confirm
  onContract: confirm
})
 */
<<<<<<< HEAD
export const Wallet = Ae.compose(Accounts, Chain, Tx, Contract, Rpc, Selector, {
=======
const Wallet = Ae.compose(Accounts, Chain, Tx, Contract, Rpc, {
>>>>>>> 040c0408
  init ({ onTx = this.onTx, onChain = this.onChain, onAccount = this.onAccount, onContract = this.onContract }, { stamp }) {
    this.onTx = onTx
    this.onChain = onChain
    this.onAccount = onAccount
    this.onContract = onContract

    // Combine `AE` methods with `Contract` and `AENS`
    const methods = [
      ...stamp.compose.deepConfiguration.Ae.methods,
      ...stamp.compose.deepConfiguration.Contract.methods
    ]
    this.rpcMethods = Object.assign(R.fromPairs(methods.map(m => [m, ({ params, session }) => this.rpc(m, params, session)])), this.rpcMethods)
  },
  methods: { rpc, onTx, onChain, onAccount, onContract },
  deepProps: {
    rpcMethods: {
      sign: rpcSign,
      address: rpcAddress,
      hello
    }
  }
})

export const RpcWallet = Ae.compose(Chain, Tx, Contract, WalletRpc)

export default Wallet<|MERGE_RESOLUTION|>--- conflicted
+++ resolved
@@ -30,11 +30,8 @@
 import Accounts from '../accounts'
 import Chain from '../chain/node'
 import Rpc from '../rpc/server'
-<<<<<<< HEAD
 import Selector from '../account/selector'
-=======
 import * as R from 'ramda'
->>>>>>> 040c0408
 import Tx from '../tx/tx'
 import Contract from './contract'
 import { WalletRpc } from '../utils/aepp-wallet-communication/rpc/wallet-rpc'
@@ -136,11 +133,7 @@
   onContract: confirm
 })
  */
-<<<<<<< HEAD
-export const Wallet = Ae.compose(Accounts, Chain, Tx, Contract, Rpc, Selector, {
-=======
 const Wallet = Ae.compose(Accounts, Chain, Tx, Contract, Rpc, {
->>>>>>> 040c0408
   init ({ onTx = this.onTx, onChain = this.onChain, onAccount = this.onAccount, onContract = this.onContract }, { stamp }) {
     this.onTx = onTx
     this.onChain = onChain
