--- conflicted
+++ resolved
@@ -32,14 +32,8 @@
 import Rpc from '../rpc/server'
 import Tx from '../tx/tx'
 import Contract from './contract'
-<<<<<<< HEAD
+import GeneralizeAccount from '../contract/ga'
 import { WalletRpc } from '../utils/aepp-wallet-communication/rpc/wallet-rpc'
-import NodePool from '../node-pool'
-// Todo Enable GA
-// import GeneralizeAccount from '../contract/ga'
-=======
-import GeneralizeAccount from '../contract/ga'
->>>>>>> e7b0c338
 
 const contains = R.flip(R.contains)
 const isTxMethod = contains(Tx.compose.deepConfiguration.Ae.methods)
@@ -138,11 +132,7 @@
   onContract: confirm
 })
  */
-<<<<<<< HEAD
-export const Wallet = Ae.compose(Accounts, Chain, NodePool, Tx, Contract, Rpc, {
-=======
 const Wallet = Ae.compose(Accounts, Chain, Tx, Contract, GeneralizeAccount, Rpc, {
->>>>>>> e7b0c338
   init ({ onTx = this.onTx, onChain = this.onChain, onAccount = this.onAccount, onContract = this.onContract }, { stamp }) {
     this.onTx = onTx
     this.onChain = onChain
@@ -166,6 +156,6 @@
   }
 })
 
-export const RpcWallet = Ae.compose(Accounts, Chain, NodePool, Tx, Contract, WalletRpc)
+export const RpcWallet = Ae.compose(Accounts, Chain, Tx, Contract, GeneralizeAccount, WalletRpc)
 
 export default Wallet