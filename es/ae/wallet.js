/*
 * ISC License (ISC)
 * Copyright (c) 2018 aeternity developers
 *
 *  Permission to use, copy, modify, and/or distribute this software for any
 *  purpose with or without fee is hereby granted, provided that the above
 *  copyright notice and this permission notice appear in all copies.
 *
 *  THE SOFTWARE IS PROVIDED "AS IS" AND THE AUTHOR DISCLAIMS ALL WARRANTIES WITH
 *  REGARD TO THIS SOFTWARE INCLUDING ALL IMPLIED WARRANTIES OF MERCHANTABILITY
 *  AND FITNESS. IN NO EVENT SHALL THE AUTHOR BE LIABLE FOR ANY SPECIAL, DIRECT,
 *  INDIRECT, OR CONSEQUENTIAL DAMAGES OR ANY DAMAGES WHATSOEVER RESULTING FROM
 *  LOSS OF USE, DATA OR PROFITS, WHETHER IN AN ACTION OF CONTRACT, NEGLIGENCE OR
 *  OTHER TORTIOUS ACTION, ARISING OUT OF OR IN CONNECTION WITH THE USE OR
 *  PERFORMANCE OF THIS SOFTWARE.
 */

/**
 * Wallet module
 * @module @aeternity/aepp-sdk/es/ae/wallet
 * @export Wallet
 * @example import Wallet from '@aeternity/aepp-sdk/es/ae/wallet'
 */

import * as R from 'ramda'

import Ae from './'
import Account from '../account'
import ContractBase from '../contract'
import Accounts from '../accounts'
import Chain from '../chain/node'
import Rpc from '../rpc/server'
import Tx from '../tx/tx'
import Contract from './contract'
<<<<<<< HEAD
import { WalletRpc } from '../utils/aepp-wallet-communication/rpc/wallet-rpc'
=======
import NodePool from '../node-pool'
// Todo Enable GA
// import GeneralizeAccount from '../contract/ga'
>>>>>>> 15147af1

const contains = R.flip(R.contains)
const isTxMethod = contains(Tx.compose.deepConfiguration.Ae.methods)
const isChainMethod = contains(Chain.compose.deepConfiguration.Ae.methods)
const isAccountMethod = contains(Account.compose.deepConfiguration.Ae.methods)
const isContractMethod = contains(ContractBase.compose.deepConfiguration.Contract.methods)
const handlers = [
  { pred: isTxMethod, handler: 'onTx', error: 'Creating transaction [{}] rejected' },
  { pred: isChainMethod, handler: 'onChain', error: 'Chain operation [{}] rejected' },
  { pred: isAccountMethod, handler: 'onAccount', error: 'Account operation [{}] rejected' },
  { pred: isContractMethod, handler: 'onContract', error: 'Contract operation [{}] rejected' }
]

/**
 * Confirm client connection attempt and associate new session with currently
 * selected account preset
 * @instance
 * @category async
 * @return {Promise<String>} Session ID
 */
async function hello () {
  const id = await Rpc.compose.deepProperties.rpcMethods.hello.call(this)
  this.rpcSessions[id].address = await this.address()
  return Promise.resolve(id)
}

async function rpc (method, params, session) {
  const { handler, error } = R.find(({ pred }) => pred(method), handlers)

  if (handler === undefined) {
    return Promise.reject(Error(`Unknown method ${method}`))
  } else if (await this[handler](method, params, session)) {
    return this[method].apply(this, params)
  } else {
    return Promise.reject(Error(error.replace(/{}/, method)))
  }
}

function onTx () {
  console.log('Implement onTx!')
  return Promise.resolve(false)
}

function onChain () {
  console.log('Implement onChain!')
  return Promise.resolve(false)
}

function onAccount () {
  console.log('Implement onAccount!')
  return Promise.resolve(false)
}

function onContract () {
  console.log('Implement onContract!')
  return Promise.resolve(false)
}

async function rpcSign ({ params, session }) {
  if (await this.onAccount('sign', params, session)) {
    return this.signWith(session.address, params[0])
  } else {
    return Promise.reject(Error('Signing rejected'))
  }
}

async function rpcAddress ({ params, session }) {
  if (await this.onAccount('address', params, session)) {
    return Promise.resolve(session.address)
  } else {
    return Promise.reject(Error('Address rejected'))
  }
}

/**
 * Wallet Stamp
 * @function
 * @alias module:@aeternity/aepp-sdk/es/ae/wallet
 * @rtype Stamp
 * @param {Object} [options={}] - Initializer object
 * @param {String} options.url - Node instance to connect to
 * @param {Account[]} [options.accounts] - Accounts to initialize with
 * @param {String} [options.account] - Public key of account to preselect
 * @param {Function} [options.onTx] - Tx method protector function
 * @param {Function} [options.onChain] - Chain method protector function
 * @param {Function} [options.onAccount] - Account method protector function
 * @param {Function} [options.onContract] - Contract method protector function
 * @return {Object} Wallet instance
 * @example Wallet({
  url: 'https://sdk-testnet.aepps.com/',
  accounts: [MemoryAccount({keypair})],
  address: keypair.publicKey,
  onTx: confirm,
  onChain: confirm,
  onAccount: confirm
  onContract: confirm
})
 */
<<<<<<< HEAD
export const Wallet = Ae.compose(Accounts, Chain, Tx, Contract, Rpc, {
=======
const Wallet = Ae.compose(Accounts, Chain, NodePool, Tx, Contract, Rpc, {
>>>>>>> 15147af1
  init ({ onTx = this.onTx, onChain = this.onChain, onAccount = this.onAccount, onContract = this.onContract }, { stamp }) {
    this.onTx = onTx
    this.onChain = onChain
    this.onAccount = onAccount
    this.onContract = onContract

    // Combine `AE` methods with `Contract` and `AENS`
    const methods = [
      ...stamp.compose.deepConfiguration.Ae.methods,
      ...stamp.compose.deepConfiguration.Contract.methods
    ]
    this.rpcMethods = Object.assign(R.fromPairs(methods.map(m => [m, ({ params, session }) => this.rpc(m, params, session)])), this.rpcMethods)
  },
  methods: { rpc, onTx, onChain, onAccount, onContract },
  deepProps: {
    rpcMethods: {
      sign: rpcSign,
      address: rpcAddress,
      hello
    }
  }
})

export const RpcWallet = Ae.compose(Accounts, Chain, Tx, Contract, WalletRpc)

export default Wallet<|MERGE_RESOLUTION|>--- conflicted
+++ resolved
@@ -32,13 +32,10 @@
 import Rpc from '../rpc/server'
 import Tx from '../tx/tx'
 import Contract from './contract'
-<<<<<<< HEAD
 import { WalletRpc } from '../utils/aepp-wallet-communication/rpc/wallet-rpc'
-=======
 import NodePool from '../node-pool'
 // Todo Enable GA
 // import GeneralizeAccount from '../contract/ga'
->>>>>>> 15147af1
 
 const contains = R.flip(R.contains)
 const isTxMethod = contains(Tx.compose.deepConfiguration.Ae.methods)
@@ -137,11 +134,7 @@
   onContract: confirm
 })
  */
-<<<<<<< HEAD
-export const Wallet = Ae.compose(Accounts, Chain, Tx, Contract, Rpc, {
-=======
 const Wallet = Ae.compose(Accounts, Chain, NodePool, Tx, Contract, Rpc, {
->>>>>>> 15147af1
   init ({ onTx = this.onTx, onChain = this.onChain, onAccount = this.onAccount, onContract = this.onContract }, { stamp }) {
     this.onTx = onTx
     this.onChain = onChain
@@ -165,6 +158,6 @@
   }
 })
 
-export const RpcWallet = Ae.compose(Accounts, Chain, Tx, Contract, WalletRpc)
+export const RpcWallet = Ae.compose(Accounts, Chain, NodePool, Tx, Contract, WalletRpc)
 
 export default Wallet