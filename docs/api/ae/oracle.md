--- conflicted
+++ resolved
@@ -7,6 +7,7 @@
 https://github.com/aeternity/protocol/blob/master/ORACLE.md in the protocol
 repository.
 
+**Export**: Oracle  
 **Example**  
 ```js
 import Oracle from '@aeternity/aepp-sdk/es/ae/oracle'
@@ -54,13 +55,7 @@
 | --- | --- | --- |
 | oracleId | `String` | Oracle public key |
 
-<<<<<<< HEAD
-<a id="exp_module_@aeternity/aepp-sdk/es/ae/oracle--exports.pollForQueries"></a>
-
-### .exports.pollForQueries(oracleId, onQuery, [options]) ⇒ `function` ⏏
-=======
 ### .pollForQueries(oracleId, onQuery, [options]) ⇒ `function` ⏏
->>>>>>> 697a0970
 Poll for oracle queries
 
 **Kind**: instance method of [`@aeternity/aepp-sdk/es/ae/oracle`](#module_@aeternity/aepp-sdk/es/ae/oracle)  
