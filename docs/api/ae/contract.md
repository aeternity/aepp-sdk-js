--- conflicted
+++ resolved
@@ -6,6 +6,7 @@
 High level documentation of the contracts are available at
 https://github.com/aeternity/protocol/tree/master/contracts and
 
+**Export**: Contract  
 **Example**  
 ```js
 import Contract from '@aeternity/aepp-sdk/es/ae/contract' (Using tree-shaking)
@@ -215,14 +216,7 @@
 | source | `String` |  | Contract sourece code |
 | [options] | `Object` | <code>{}</code> | Transaction options (fee, ttl, gas, amount, deposit) |
 | [options.filesystem] | `Object` | <code>{}</code> | Contract external namespaces map* @return {Promise<Object>} Result object |
-<<<<<<< HEAD
-<<<<<<< HEAD
-=======
 | [options.backend] | `Object` | <code>&#x27;aevm&#x27;</code> | Contract backend version (aevm|fate) |
->>>>>>> develop
-=======
-| [options.backend] | `Object` | <code>&#x27;aevm&#x27;</code> | Contract backend version (aevm|fate) |
->>>>>>> 697a0970
 
 **Example**  
 ```js
