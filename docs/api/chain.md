--- conflicted
+++ resolved
@@ -30,11 +30,6 @@
     * _static_
         * [.waitMined(bool)](#module_@aeternity/aepp-sdk/es/chain.waitMined) ⇒ `Stamp`
 
-<<<<<<< HEAD
-<a id="module_@aeternity/aepp-sdk/es/chain+sendTransaction"></a>
-
-### *@aeternity/aepp-sdk/es/chain.sendTransaction(tx, [options]) ⇒ `Object` \| `String`*
-=======
 ### Chain([options]) ⇒ `Object` ⏏
 Basic Chain Stamp
 
@@ -52,10 +47,9 @@
 <a id="module_@aeternity/aepp-sdk/es/chain--Chain+sendTransaction"></a>
 
 #### *chain.sendTransaction(tx, [options]) ⇒ `Object` \| `String`*
->>>>>>> 697a0970
 Submit a signed transaction for mining
 
-**Kind**: instance abstract method of [`@aeternity/aepp-sdk/es/chain`](#module_@aeternity/aepp-sdk/es/chain)  
+**Kind**: instance abstract method of [`Chain`](#exp_module_@aeternity/aepp-sdk/es/chain--Chain)  
 **Returns**: `Object` \| `String` - Transaction or transaction hash  
 **Category**: async  
 **rtype**: `(tx: String, options?: Object) => tx: Promise[Object]|txHash: Promise[String]`
