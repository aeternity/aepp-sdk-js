--- conflicted
+++ resolved
@@ -62,18 +62,18 @@
   
 
 ```js
-const { Universal: Ae, Node } = require('@aeternity/aepp-sdk')
+const { Universal: Ae } = require('@aeternity/aepp-sdk')
 const program = require('commander')
 const fs = require('fs')
 
-async function exec (infile, fn, args) {
+function exec (infile, fn, args) {
   if (!infile || !fn) {
     program.outputHelp()
     process.exit(1)
   }
 
   const code = fs.readFileSync(infile, 'utf-8')
-  const node = await Node({ url: program.host })
+
 
 ```
 
@@ -107,11 +107,7 @@
   
 
 ```js
-<<<<<<< HEAD
-  Ae({ debug: program.debug, process, nodes: [{ name: 'testNode', instance: node }] }).then(ae => {
-=======
   Ae({ url: program.host, debug: program.debug, compilerUrl: program.compilerUrl,  process }).then(ae => {
->>>>>>> 6f760fbd
     return ae.contractCompile(code)
 
 ```
