--- conflicted
+++ resolved
@@ -22,8 +22,6 @@
 The **test** command help developers run their unit tests for aeternity proejcts. The command executes the tests scripts that are located in the **test** folder
 of your aeternity project.
 
-<<<<<<< HEAD
-=======
 
 
 ## Start docker epoch
@@ -82,6 +80,5 @@
     }
   ] 
 
->>>>>>> f979fdbb
 
 
